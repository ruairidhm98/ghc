/* ---------------------------------------------------------------------------
 *
 * (c) The GHC Team, 2006
 *
 * Thread-related functionality
 *
 * --------------------------------------------------------------------------*/

#include "PosixSource.h"
#include "Rts.h"

#include "Capability.h"
#include "Updates.h"
#include "Threads.h"
#include "STM.h"
#include "Schedule.h"
#include "Trace.h"
#include "ThreadLabels.h"
#include "Updates.h"
#include "Messages.h"
#include "RaiseAsync.h"
#include "Prelude.h"
#include "Printer.h"
#include "sm/Sanity.h"
#include "sm/Storage.h"

#include <string.h>

/* Next thread ID to allocate.
 * LOCK: sched_mutex
 */
static StgThreadID next_thread_id = 1;

/* The smallest stack size that makes any sense is:
 *    RESERVED_STACK_WORDS    (so we can get back from the stack overflow)
 *  + sizeofW(StgStopFrame)   (the stg_stop_thread_info frame)
 *  + 1                       (the closure to enter)
 *  + 1			      (stg_ap_v_ret)
 *  + 1			      (spare slot req'd by stg_ap_v_ret)
 *
 * A thread with this stack will bomb immediately with a stack
 * overflow, which will increase its stack size.
 */
#define MIN_STACK_WORDS (RESERVED_STACK_WORDS + sizeofW(StgStopFrame) + 3)

/* ---------------------------------------------------------------------------
   Create a new thread.

   The new thread starts with the given stack size.  Before the
   scheduler can run, however, this thread needs to have a closure
   (and possibly some arguments) pushed on its stack.  See
   pushClosure() in Schedule.h.

   createGenThread() and createIOThread() (in SchedAPI.h) are
   convenient packaged versions of this function.

   currently pri (priority) is only used in a GRAN setup -- HWL
   ------------------------------------------------------------------------ */
StgTSO *
createThread(Capability *cap, W_ size)
{
  StgTSO *tso;
  StgStack *stack;
  nat stack_size;

  /* sched_mutex is *not* required */

  /* catch ridiculously small stack sizes */
  if (size < MIN_STACK_WORDS + sizeofW(StgStack) + sizeofW(StgTSO)) {
    size = MIN_STACK_WORDS + sizeofW(StgStack) + sizeofW(StgTSO);
  }

  /* The size argument we are given includes all the per-thread
   * overheads:
   *
   *    - The TSO structure
   *    - The STACK header
   *
   * This is so that we can use a nice round power of 2 for the
   * default stack size (e.g. 1k), and if we're allocating lots of
   * threads back-to-back they'll fit nicely in a block.  It's a bit
   * of a benchmark hack, but it doesn't do any harm.
   */
  stack_size = round_to_mblocks(size - sizeofW(StgTSO));
  stack = (StgStack *)allocate(cap, stack_size);
  TICK_ALLOC_STACK(stack_size);
  SET_HDR(stack, &stg_STACK_info, cap->r.rCCCS);
  stack->stack_size   = stack_size - sizeofW(StgStack);
  stack->sp           = stack->stack + stack->stack_size;
  stack->dirty        = 1;

  tso = (StgTSO *)allocate(cap, sizeofW(StgTSO));
  TICK_ALLOC_TSO();
  SET_HDR(tso, &stg_TSO_info, CCS_SYSTEM);

  // Always start with the compiled code evaluator
  tso->what_next = ThreadRunGHC;
  tso->why_blocked  = NotBlocked;
  tso->block_info.closure = (StgClosure *)END_TSO_QUEUE;

  tso->schedule_scont_action  = (StgClosure*)defaultUpcall_closure;
  tso->yield_control_action = (StgClosure*)defaultUpcall_closure;
  tso->finalizer      = (StgClosure*)defaultUpcall_closure;
  tso->scont_status   = stmNewTVar (cap, (StgClosure*)initSContStatus_closure);
  tso->tls = (StgClosure*)END_TSO_QUEUE;

  tso->blocked_exceptions = END_BLOCKED_EXCEPTIONS_QUEUE;
  tso->bq = (StgBlockingQueue *)END_TSO_QUEUE;
  tso->flags = 0;
  tso->dirty = 1;
  tso->is_upcall_thread = 0;
  tso->is_sleeping = rtsFalse;
  tso->release_ULS = rtsFalse;
  tso->_link = END_TSO_QUEUE;

  tso->saved_errno = 0;
  tso->bound = NULL;
  tso->cap = cap;

  tso->stackobj       = stack;
  tso->tot_stack_size = stack->stack_size;

  tso->trec = NO_TREC;

#ifdef PROFILING
  tso->prof.cccs = CCS_MAIN;
#endif

  // put a stop frame on the stack
  stack->sp -= sizeofW(StgStopFrame);
  SET_HDR((StgClosure*)stack->sp,
          (StgInfoTable *)&stg_stop_thread_info,CCS_SYSTEM);

  /* Link the new thread on the global thread list.
  */
  ACQUIRE_LOCK(&sched_mutex);
  tso->id = next_thread_id++;  // while we have the mutex
  tso->global_link = g0->threads;
  g0->threads = tso;
  RELEASE_LOCK(&sched_mutex);

  // ToDo: report the stack size in the event?
  traceEventCreateThread(cap, tso);

  return tso;
}

/* ---------------------------------------------------------------------------
 * Comparing Thread ids.
 *
 * This is used from STG land in the implementation of the
 * instances of Eq/Ord for ThreadIds.
 * ------------------------------------------------------------------------ */

int
cmp_thread(StgPtr tso1, StgPtr tso2)
{
  StgThreadID id1 = ((StgTSO *)tso1)->id;
  StgThreadID id2 = ((StgTSO *)tso2)->id;

  if (id1 < id2) return (-1);
  if (id1 > id2) return 1;
  return 0;
}

/* ---------------------------------------------------------------------------
 * Fetching the ThreadID from an StgTSO.
 *
 * This is used in the implementation of Show for ThreadIds.
 * ------------------------------------------------------------------------ */
int
rts_getThreadId(StgPtr tso)
{
  return ((StgTSO *)tso)->id;
}

/* -----------------------------------------------------------------------------
   Remove a thread from a queue.
   Fails fatally if the TSO is not on the queue.
   -------------------------------------------------------------------------- */

  rtsBool // returns True if we modified queue
removeThreadFromQueue (Capability *cap, StgTSO **queue, StgTSO *tso)
{
  StgTSO *t, *prev;

  prev = NULL;
  for (t = *queue; t != END_TSO_QUEUE; prev = t, t = t->_link) {
    if (t == tso) {
      if (prev) {
        setTSOLink(cap,prev,t->_link);
        t->_link = END_TSO_QUEUE;
        return rtsFalse;
      } else {
        *queue = t->_link;
        t->_link = END_TSO_QUEUE;
        return rtsTrue;
      }
    }
  }
  barf("removeThreadFromQueue: not found");
}

  rtsBool // returns True if we modified head or tail
removeThreadFromDeQueue (Capability *cap,
                         StgTSO **head, StgTSO **tail, StgTSO *tso)
{
  StgTSO *t, *prev;
  rtsBool flag = rtsFalse;

  prev = NULL;
  for (t = *head; t != END_TSO_QUEUE; prev = t, t = t->_link) {
    if (t == tso) {
      if (prev) {
        setTSOLink(cap,prev,t->_link);
        flag = rtsFalse;
      } else {
        *head = t->_link;
        flag = rtsTrue;
      }
      t->_link = END_TSO_QUEUE;
      if (*tail == tso) {
        if (prev) {
          *tail = prev;
        } else {
          *tail = END_TSO_QUEUE;
        }
        return rtsTrue;
      } else {
        return flag;
      }
    }
  }
  barf("removeThreadFromMVarQueue: not found");
}

/* ----------------------------------------------------------------------------
   setOwningCapability ()

   Change a threads owning capability. Thread must belong to this capability and
   must not be running.

   ------------------------------------------------------------------------- */

void
setOwningCapability (Capability *cap USED_IF_DEBUG,
                     StgTSO *tso,
                     nat target) {
  debugTrace (DEBUG_sched, "cap %d: Setting the capability of thread %d to %d",
              cap->no, tso->id, target);
  ASSERT (target < enabled_capabilities);
  tso->cap = &capabilities[target];
}

/* ----------------------------------------------------------------------------
   tryWakeupThread()

   Attempt to wake up a thread.  tryWakeupThread is idempotent: it is
   always safe to call it too many times, but it is not safe in
   general to omit a call.

   ------------------------------------------------------------------------- */

void
tryWakeupThread (Capability *cap, StgTSO *tso)
{
  traceEventThreadWakeup (cap, tso, tso->cap->no);

#ifdef THREADED_RTS
  if (tso->cap != cap)
  {
    MessageWakeup *msg;
    msg = (MessageWakeup *)allocate(cap,sizeofW(MessageWakeup));
    SET_HDR(msg, &stg_MSG_TRY_WAKEUP_info, CCS_SYSTEM);
    msg->tso = tso;
    sendMessage(cap, tso->cap, (Message*)msg);
    debugTraceCap(DEBUG_sched, cap, "message: try wakeup thread %ld on cap %d",
                  (W_)tso->id, tso->cap->no);
    return;
  }
#endif

  switch (tso->why_blocked)
  {
    case BlockedOnMVar:
<<<<<<< HEAD
      {
=======
    case BlockedOnMVarRead:
    {
>>>>>>> 94ab5d29
        if (tso->_link == END_TSO_QUEUE) {
          tso->block_info.closure = (StgClosure*)END_TSO_QUEUE;
          if (hasHaskellScheduler (tso))
            goto unblock1;
          else
            goto unblock2;
        } else {
          return;
        }
      }

    case BlockedOnMsgThrowTo:
      {
        const StgInfoTable *i;

        i = lockClosure(tso->block_info.closure);
        unlockClosure(tso->block_info.closure, i);
        if (i != &stg_MSG_NULL_info) {
          debugTraceCap(DEBUG_sched, cap, "thread %ld still blocked on throwto (%p)",
                        (W_)tso->id, tso->block_info.throwto->header.info);
          return;
        }

        // remove the block frame from the stack
        ASSERT(tso->stackobj->sp[0] == (StgWord)&stg_block_throwto_info);
        tso->stackobj->sp += 3;
        goto unblock2;
      }

    case BlockedOnBlackHole:
      if (tso->is_sleeping) {
        tso->is_sleeping = rtsFalse;
        goto unblock2;
      }
      else if (hasHaskellScheduler (tso)) //Note: Upcall threads do not have a user-level scheduler
        goto unblock1;
      else
        goto unblock2;

    case BlockedOnSTM:
      if (tso->is_sleeping) {
        tso->is_sleeping = rtsFalse;
        goto unblock2;
      }
      else if (hasHaskellScheduler (tso))
        goto unblock1;
      else
        goto unblock2;

    case ThreadMigrating:
      goto unblock2;

    case BlockedInHaskell:
    case Yielded:
    default:
      // otherwise, do nothing
      return;
  }

unblock1:
  tso->why_blocked = Yielded;
  pushUpcallReturning (cap, getResumeThreadUpcall (cap, tso));
  return;

unblock2:
  // just run the thread now, if the BH is not really available,
  // we'll block again.
  tso->why_blocked = NotBlocked;
  appendToRunQueue(cap,tso);
  return;
}


/* ----------------------------------------------------------------------------
   pushCallToClosure
   ------------------------------------------------------------------------- */

void
pushCallToClosure (Capability *cap, StgTSO *tso, StgClosure *closure) {
  StgStack *stack;
  StgPtr sp;

  // ASSUMES: the thread is not already complete or dead
  // Upper layers should deal with that.
  ASSERT(tso->what_next != ThreadComplete &&
         tso->what_next != ThreadKilled);

  // only if we own this TSO (except that deleteThread() calls this
  ASSERT(tso->cap == cap);

  stack = tso->stackobj;

  // mark it dirty; we're about to change its stack.
  dirty_TSO(cap, tso);
  dirty_STACK(cap, stack);

  sp = stack->sp;

  /* Check if the stack has enough space. Otherwise, grow the stack. */
  if (sp - 3*sizeof(W_) < tso_SpLim (tso)) {
    threadStackOverflow (cap, tso);
    stack = tso->stackobj;
    sp = stack->sp;
  }

  pushClosure(tso, (W_)&stg_ap_v_info);
  pushClosure(tso, (W_)closure);
  pushClosure(tso, (W_)&stg_enter_info);
}



/* ----------------------------------------------------------------------------
   migrateThread
   ------------------------------------------------------------------------- */

  void
migrateThread (Capability *from, StgTSO *tso, Capability *to)
{
  traceEventMigrateThread (from, tso, to->no);
  // ThreadMigrating tells the target cap that it needs to be added to
  // the run queue when it receives the MSG_TRY_WAKEUP.
  tso->why_blocked = ThreadMigrating;
  tso->cap = to;
  tryWakeupThread(from, tso);
}

/* ----------------------------------------------------------------------------
   awakenBlockedQueue

   wakes up all the threads on the specified queue.
   ------------------------------------------------------------------------- */

  void
wakeBlockingQueue(Capability *cap, StgBlockingQueue *bq)
{
  MessageBlackHole *msg;
  const StgInfoTable *i;

  ASSERT(bq->header.info == &stg_BLOCKING_QUEUE_DIRTY_info  ||
         bq->header.info == &stg_BLOCKING_QUEUE_CLEAN_info  );

  for (msg = bq->queue; msg != (MessageBlackHole*)END_TSO_QUEUE;
       msg = msg->link) {
    i = msg->header.info;
    if (i != &stg_IND_info) {
      ASSERT(i == &stg_MSG_BLACKHOLE_info);
      tryWakeupThread (cap, msg->tso);
    }
  }

  // overwrite the BQ with an indirection so it will be
  // collected at the next GC.
#if defined(DEBUG) && !defined(THREADED_RTS)
  // XXX FILL_SLOP, but not if THREADED_RTS because in that case
  // another thread might be looking at this BLOCKING_QUEUE and
  // checking the owner field at the same time.
  bq->bh = 0; bq->queue = 0; bq->owner = 0;
#endif
  OVERWRITE_INFO(bq, &stg_IND_info);
}

// If we update a closure that we know we BLACKHOLE'd, and the closure
// no longer points to the current TSO as its owner, then there may be
// an orphaned BLOCKING_QUEUE closure with blocked threads attached to
// it.  We therefore traverse the BLOCKING_QUEUEs attached to the
// current TSO to see if any can now be woken up.
void
checkBlockingQueues (Capability *cap, StgTSO *tso)
{
  StgBlockingQueue *bq, *next;
  StgClosure *p;

  debugTraceCap(DEBUG_sched, cap,
                "collision occurred; checking blocking queues for thread %ld",
                (W_)tso->id);

  for (bq = tso->bq; bq != (StgBlockingQueue*)END_TSO_QUEUE; bq = next) {
    next = bq->link;

    if (bq->header.info == &stg_IND_info) {
      // ToDo: could short it out right here, to avoid
      // traversing this IND multiple times.
      continue;
    }

    p = bq->bh;

    if (p->header.info != &stg_BLACKHOLE_info ||
        ((StgInd *)p)->indirectee != (StgClosure*)bq)
    {
      wakeBlockingQueue(cap,bq);
    }
  }
}

/* ----------------------------------------------------------------------------
   updateThunk

   Update a thunk with a value.  In order to do this, we need to know
   which TSO owns (or is evaluating) the thunk, in case we need to
   awaken any threads that are blocked on it.
   ------------------------------------------------------------------------- */

void
updateThunk (Capability *cap, StgTSO *tso, StgClosure *thunk, StgClosure *val)
{
  StgClosure *v;
  StgTSO *owner;
  const StgInfoTable *i;

  i = thunk->header.info;
  if (i != &stg_BLACKHOLE_info &&
      i != &stg_CAF_BLACKHOLE_info &&
      i != &__stg_EAGER_BLACKHOLE_info &&
      i != &stg_WHITEHOLE_info) {
    updateWithIndirection(cap, thunk, val);
    return;
  }

  v = ((StgInd*)thunk)->indirectee;

  updateWithIndirection(cap, thunk, val);

  // sometimes the TSO is locked when we reach here, so its header
  // might be WHITEHOLE.  Hence check for the correct owner using
  // pointer equality first.
  if ((StgTSO*)v == tso) {
    return;
  }

  i = v->header.info;
  if (i == &stg_TSO_info) {
    checkBlockingQueues(cap, tso);
    return;
  }

  if (i != &stg_BLOCKING_QUEUE_CLEAN_info &&
      i != &stg_BLOCKING_QUEUE_DIRTY_info) {
    checkBlockingQueues(cap, tso);
    return;
  }

  owner = ((StgBlockingQueue*)v)->owner;

  if (owner != tso) {
    checkBlockingQueues(cap, tso);
  } else {
    wakeBlockingQueue(cap, (StgBlockingQueue*)v);
  }
}

/* ---------------------------------------------------------------------------
 * rtsSupportsBoundThreads(): is the RTS built to support bound threads?
 * used by Control.Concurrent for error checking.
 * ------------------------------------------------------------------------- */

  HsBool
rtsSupportsBoundThreads(void)
{
#if defined(THREADED_RTS)
  return HS_BOOL_TRUE;
#else
  return HS_BOOL_FALSE;
#endif
}

/* ---------------------------------------------------------------------------
 * isThreadBound(tso): check whether tso is bound to an OS thread.
 * ------------------------------------------------------------------------- */

  StgBool
isThreadBound(StgTSO* tso USED_IF_THREADS)
{
#if defined(THREADED_RTS)
  return (tso->bound != NULL);
#endif
  return rtsFalse;
}

/* ---------------------------------------------------------------------------
 * check whether the given thread is attached to a user-level scheduler
 * ------------------------------------------------------------------------- */

rtsBool
hasHaskellScheduler (StgTSO* tso) {
  return (//Not upcall thread
          tso->is_upcall_thread == rtsFalse &&
          //has switch to next action
          tso->yield_control_action != (StgClosure*)defaultUpcall_closure &&
          //has unblock thread actions
          tso->schedule_scont_action != (StgClosure*)defaultUpcall_closure);
}

/* -----------------------------------------------------------------------------
 * Check if the capability is going to sleep inside a PTM action
 * -------------------------------------------------------------------------- */

rtsBool
isThreadSleeping (StgTSO* tso) {
  return tso->is_sleeping;
}

/* -----------------------------------------------------------------------------
   Stack overflow

   If the thread has reached its maximum stack size, then raise the
   StackOverflow exception in the offending thread.  Otherwise
   relocate the TSO into a larger chunk of memory and adjust its stack
   size appropriately.
   -------------------------------------------------------------------------- */

void
threadStackOverflow (Capability *cap, StgTSO *tso)
{
  StgStack *new_stack, *old_stack;
  StgUnderflowFrame *frame;
  W_ chunk_size;

  IF_DEBUG(sanity,checkTSO(tso));

  if (tso->tot_stack_size >= RtsFlags.GcFlags.maxStkSize
      && !(tso->flags & TSO_BLOCKEX)) {
    // NB. never raise a StackOverflow exception if the thread is
    // inside Control.Exceptino.block.  It is impractical to protect
    // against stack overflow exceptions, since virtually anything
    // can raise one (even 'catch'), so this is the only sensible
    // thing to do here.  See bug #767.
    //

    if (tso->flags & TSO_SQUEEZED) {
      return;
    }
    // #3677: In a stack overflow situation, stack squeezing may
    // reduce the stack size, but we don't know whether it has been
    // reduced enough for the stack check to succeed if we try
    // again.  Fortunately stack squeezing is idempotent, so all we
    // need to do is record whether *any* squeezing happened.  If we
    // are at the stack's absolute -K limit, and stack squeezing
    // happened, then we try running the thread again.  The
    // TSO_SQUEEZED flag is set by threadPaused() to tell us whether
    // squeezing happened or not.

    debugTrace(DEBUG_gc,
               "threadStackOverflow of TSO %ld (%p): stack too large (now %ld; max is %ld)",
               (long)tso->id, tso, (long)tso->stackobj->stack_size,
               RtsFlags.GcFlags.maxStkSize);
    IF_DEBUG(gc,
             /* If we're debugging, just print out the top of the stack */
             printStackChunk(tso->stackobj->sp,
                             stg_min(tso->stackobj->stack + tso->stackobj->stack_size,
                                     tso->stackobj->sp+64)));

    // Send this thread the StackOverflow exception
    throwToSingleThreaded(cap, tso, (StgClosure *)stackOverflow_closure);
  }

  // We also want to avoid enlarging the stack if squeezing has
  // already released some of it.  However, we don't want to get into
  // a pathalogical situation where a thread has a nearly full stack
  // (near its current limit, but not near the absolute -K limit),
  // keeps allocating a little bit, squeezing removes a little bit,
  // and then it runs again.  So to avoid this, if we squeezed *and*
  // there is still less than BLOCK_SIZE_W words free, then we enlarge
  // the stack anyway.
  if ((tso->flags & TSO_SQUEEZED) &&
      ((W_)(tso->stackobj->sp - tso->stackobj->stack) >= BLOCK_SIZE_W)) {
    return;
  }

  old_stack = tso->stackobj;

  // If we used less than half of the previous stack chunk, then we
  // must have failed a stack check for a large amount of stack.  In
  // this case we allocate a double-sized chunk to try to
  // accommodate the large stack request.  If that also fails, the
  // next chunk will be 4x normal size, and so on.
  //
  // It would be better to have the mutator tell us how much stack
  // was needed, as we do with heap allocations, but this works for
  // now.
  //
  if (old_stack->sp > old_stack->stack + old_stack->stack_size / 2)
  {
    chunk_size = stg_max(2 * (old_stack->stack_size + sizeofW(StgStack)),
                         RtsFlags.GcFlags.stkChunkSize);
  }
  else
  {
    chunk_size = RtsFlags.GcFlags.stkChunkSize;
  }

  debugTraceCap(DEBUG_sched, cap,
                "allocating new stack chunk of size %d bytes",
                chunk_size * sizeof(W_));

  new_stack = (StgStack*) allocate(cap, chunk_size);
  SET_HDR(new_stack, &stg_STACK_info, old_stack->header.prof.ccs);
  TICK_ALLOC_STACK(chunk_size);

  new_stack->dirty = 0; // begin clean, we'll mark it dirty below
  new_stack->stack_size = chunk_size - sizeofW(StgStack);
  new_stack->sp = new_stack->stack + new_stack->stack_size;

  tso->tot_stack_size += new_stack->stack_size;

  {
    StgWord *sp;
    nat chunk_words, size;

    // find the boundary of the chunk of old stack we're going to
    // copy to the new stack.  We skip over stack frames until we
    // reach the smaller of
    //
    //   * the chunk buffer size (+RTS -kb)
    //   * the end of the old stack
    //
    for (sp = old_stack->sp;
         sp < stg_min(old_stack->sp + RtsFlags.GcFlags.stkChunkBufferSize,
                      old_stack->stack + old_stack->stack_size); )
    {
      size = stack_frame_sizeW((StgClosure*)sp);

      // if including this frame would exceed the size of the
      // new stack (taking into account the underflow frame),
      // then stop at the previous frame.
      if (sp + size > old_stack->stack + (new_stack->stack_size -
                                          sizeofW(StgUnderflowFrame))) {
        break;
      }
      sp += size;
    }

    if (sp == old_stack->stack + old_stack->stack_size) {
      //
      // the old stack chunk is now empty, so we do *not* insert
      // an underflow frame pointing back to it.  There are two
      // cases: either the old stack chunk was the last one, in
      // which case it ends with a STOP_FRAME, or it is not the
      // last one, and it already ends with an UNDERFLOW_FRAME
      // pointing to the previous chunk.  In the latter case, we
      // will copy the UNDERFLOW_FRAME into the new stack chunk.
      // In both cases, the old chunk will be subsequently GC'd.
      //
      // With the default settings, -ki1k -kb1k, this means the
      // first stack chunk will be discarded after the first
      // overflow, being replaced by a non-moving 32k chunk.
      //
    } else {
      new_stack->sp -= sizeofW(StgUnderflowFrame);
      frame = (StgUnderflowFrame*)new_stack->sp;
      frame->info = &stg_stack_underflow_frame_info;
      frame->next_chunk  = old_stack;
    }

    // copy the stack chunk between tso->sp and sp to
    //   new_tso->sp + (tso->sp - sp)
    chunk_words = sp - old_stack->sp;

    memcpy(/* dest   */ new_stack->sp - chunk_words,
           /* source */ old_stack->sp,
           /* size   */ chunk_words * sizeof(W_));

    old_stack->sp += chunk_words;
    new_stack->sp -= chunk_words;
  }

  tso->stackobj = new_stack;

  // we're about to run it, better mark it dirty
  dirty_STACK(cap, new_stack);

  IF_DEBUG(sanity,checkTSO(tso));
  // IF_DEBUG(scheduler,printTSO(new_tso));
}


/* ---------------------------------------------------------------------------
   Stack underflow - called from the stg_stack_underflow_info frame
   ------------------------------------------------------------------------ */

W_ // returns offset to the return address
threadStackUnderflow (Capability *cap, StgTSO *tso)
{
  StgStack *new_stack, *old_stack;
  StgUnderflowFrame *frame;
  nat retvals;

  debugTraceCap(DEBUG_sched, cap, "stack underflow");

  old_stack = tso->stackobj;

  frame = (StgUnderflowFrame*)(old_stack->stack + old_stack->stack_size
                               - sizeofW(StgUnderflowFrame));
  ASSERT(frame->info == &stg_stack_underflow_frame_info);

  new_stack = (StgStack*)frame->next_chunk;
  tso->stackobj = new_stack;

  retvals = (P_)frame - old_stack->sp;
  if (retvals != 0)
  {
    // we have some return values to copy to the old stack
    if ((W_)(new_stack->sp - new_stack->stack) < retvals)
    {
      barf("threadStackUnderflow: not enough space for return values");
    }

    new_stack->sp -= retvals;

    memcpy(/* dest */ new_stack->sp,
           /* src  */ old_stack->sp,
           /* size */ retvals * sizeof(W_));
  }

  // empty the old stack.  The GC may still visit this object
  // because it is on the mutable list.
  old_stack->sp = old_stack->stack + old_stack->stack_size;

  // restore the stack parameters, and update tot_stack_size
  tso->tot_stack_size -= old_stack->stack_size;

  // we're about to run it, better mark it dirty
  dirty_STACK(cap, new_stack);

  return retvals;
}

/* ----------------------------------------------------------------------------
 * Debugging: why is a thread blocked
 * ------------------------------------------------------------------------- */

#if DEBUG
  void
printThreadBlockage(StgTSO *tso)
{
  switch (tso->why_blocked) {
#if defined(mingw32_HOST_OS)
    case BlockedOnDoProc:
      debugBelch("is blocked on proc (request: %u)", tso->block_info.async_result->reqID);
      break;
#endif
#if !defined(THREADED_RTS)
    case BlockedOnRead:
      debugBelch("is blocked on read from fd %d", (int)(tso->block_info.fd));
      break;
    case BlockedOnWrite:
      debugBelch("is blocked on write to fd %d", (int)(tso->block_info.fd));
      break;
    case BlockedOnDelay:
      debugBelch("is blocked until %ld", (long)(tso->block_info.target));
      break;
#endif
<<<<<<< HEAD
    case BlockedOnMVar:
      debugBelch("is blocked on an MVar @ %p", tso->block_info.closure);
      break;
    case BlockedOnBlackHole:
      debugBelch("is blocked on a black hole %p",
=======
  case BlockedOnMVar:
    debugBelch("is blocked on an MVar @ %p", tso->block_info.closure);
    break;
  case BlockedOnMVarRead:
    debugBelch("is blocked on atomic MVar read @ %p", tso->block_info.closure);
    break;
  case BlockedOnBlackHole:
      debugBelch("is blocked on a black hole %p", 
>>>>>>> 94ab5d29
                 ((StgBlockingQueue*)tso->block_info.bh->bh));
      break;
    case BlockedOnMsgThrowTo:
      debugBelch("is blocked on a throwto message");
      break;
    case NotBlocked:
      debugBelch("is not blocked");
      break;
    case ThreadMigrating:
      debugBelch("is runnable, but not on the run queue");
      break;
    case BlockedOnCCall:
      debugBelch("is blocked on an external call");
      break;
    case BlockedOnCCall_Interruptible:
      debugBelch("is blocked on an external call (but may be interrupted)");
      break;
    case BlockedOnSTM:
      debugBelch("is blocked on an STM operation");
      break;
    case BlockedInHaskell:
      debugBelch("is blocked on a user-level concurrent data structure");
      break;
    case Yielded:
      debugBelch("is blocked on a user-level scheduler");
      break;
    default:
      barf("printThreadBlockage: strange tso->why_blocked: %d for TSO %d (%d)",
           tso->why_blocked, tso->id, tso);
  }
}


void
printThreadStatus(StgTSO *t)
{
  debugBelch("\tthread %4lu @ %p ",
             (unsigned long)t->id, (void *)t);
  {
    void *label = lookupThreadLabel(t->id);
    if (label) debugBelch("[\"%s\"] ",(char *)label);
  }
  switch (t->what_next) {
    case ThreadKilled:
      debugBelch("has been killed");
      break;
    case ThreadComplete:
      debugBelch("has completed");
      break;
    default:
      printThreadBlockage(t);
  }
  if (t->dirty) {
    debugBelch(" (TSO_DIRTY)");
  }
  if (t->is_sleeping) {
    debugBelch(" (SLEEPING)");
  }
  debugBelch("\n");
}

void
printAllThreads(void)
{
  StgTSO *t, *next;
  nat i, g;
  Capability *cap;

  debugBelch("all threads:\n");

  for (i = 0; i < n_capabilities; i++) {
<<<<<<< HEAD
    cap = &capabilities[i];
    debugBelch("threads on capability %d:\n", cap->no);
    for (t = cap->run_queue_hd; t != END_TSO_QUEUE; t = t->_link) {
      printThreadStatus(t);
    }
=======
      cap = capabilities[i];
      debugBelch("threads on capability %d:\n", cap->no);
      for (t = cap->run_queue_hd; t != END_TSO_QUEUE; t = t->_link) {
	  printThreadStatus(t);
      }
>>>>>>> 94ab5d29
  }

  debugBelch("other threads:\n");
  for (g = 0; g < RtsFlags.GcFlags.generations; g++) {
    for (t = generations[g].threads; t != END_TSO_QUEUE; t = next) {
      printThreadStatus(t);
      next = t->global_link;
    }
  }
}

// useful from gdb
  void
printThreadQueue(StgTSO *t)
{
  nat i = 0;
  for (; t != END_TSO_QUEUE; t = t->_link) {
    printThreadStatus(t);
    i++;
  }
  debugBelch("%d threads on queue\n", i);
}

void
printStackFrames (StgTSO* tso) {
  StgRetInfoTable *info;
  StgPtr sp, frame;
  StgStack *stack;
  rtsBool done;

  done = rtsFalse;
  stack = tso->stackobj;
  sp = stack->sp;

  if (sp[0] == (W_)&stg_enter_info) {
    sp++;
  } else {
    sp--;
    sp[0] = (W_)&stg_dummy_ret_closure;
  }

  frame = sp + 1;

  while (1) {
    info = get_ret_itbl((StgClosure *)frame);

    switch (info->i.type) {

      case UPDATE_FRAME: {
                           fprintf (stderr, "UPDATE\t\tframe %p\n", frame);
                           break;
                         }

      case UNDERFLOW_FRAME: {
        fprintf (stderr, "UNDERFLOW\tframe %p\n", frame);
        ASSERT(((StgUnderflowFrame*)frame)->info == &stg_stack_underflow_frame_info);
        stack = (StgStack*)((StgUnderflowFrame*)frame)->next_chunk;
        sp = stack->sp;
        frame = sp;
        continue;
      }

      case STOP_FRAME: {
                         fprintf (stderr, "STOP\t\tframe %p\n", frame);
                         done = rtsTrue;
                         break;
                       }

      case CATCH_FRAME: {
                          fprintf (stderr, "CATCH\t\tframe %p\n", frame);
                          break;
                        }

      case ATOMICALLY_FRAME: {
                               fprintf (stderr, "ATOMICALLY\tframe %p\n", frame);
                               break;
                             }

      case CATCH_STM_FRAME: {
                              fprintf (stderr, "CATCH_STM\tframe %p\n", frame);
                              break;
                            }

      case CATCH_RETRY_FRAME: {
                                fprintf (stderr, "CATCH_RETRY\tframe %p\n", frame);
                                break;
                              }

      default:
                              break;
    }

    if (done)
      break;
    // move on to the next stack frame
    frame += stack_frame_sizeW((StgClosure *)frame);
  }
}

#endif /* DEBUG */<|MERGE_RESOLUTION|>--- conflicted
+++ resolved
@@ -249,7 +249,7 @@
   debugTrace (DEBUG_sched, "cap %d: Setting the capability of thread %d to %d",
               cap->no, tso->id, target);
   ASSERT (target < enabled_capabilities);
-  tso->cap = &capabilities[target];
+  tso->cap = capabilities[target];
 }
 
 /* ----------------------------------------------------------------------------
@@ -283,12 +283,8 @@
   switch (tso->why_blocked)
   {
     case BlockedOnMVar:
-<<<<<<< HEAD
-      {
-=======
     case BlockedOnMVarRead:
     {
->>>>>>> 94ab5d29
         if (tso->_link == END_TSO_QUEUE) {
           tso->block_info.closure = (StgClosure*)END_TSO_QUEUE;
           if (hasHaskellScheduler (tso))
@@ -842,13 +838,6 @@
       debugBelch("is blocked until %ld", (long)(tso->block_info.target));
       break;
 #endif
-<<<<<<< HEAD
-    case BlockedOnMVar:
-      debugBelch("is blocked on an MVar @ %p", tso->block_info.closure);
-      break;
-    case BlockedOnBlackHole:
-      debugBelch("is blocked on a black hole %p",
-=======
   case BlockedOnMVar:
     debugBelch("is blocked on an MVar @ %p", tso->block_info.closure);
     break;
@@ -856,8 +845,7 @@
     debugBelch("is blocked on atomic MVar read @ %p", tso->block_info.closure);
     break;
   case BlockedOnBlackHole:
-      debugBelch("is blocked on a black hole %p", 
->>>>>>> 94ab5d29
+      debugBelch("is blocked on a black hole %p",
                  ((StgBlockingQueue*)tso->block_info.bh->bh));
       break;
     case BlockedOnMsgThrowTo:
@@ -929,19 +917,11 @@
   debugBelch("all threads:\n");
 
   for (i = 0; i < n_capabilities; i++) {
-<<<<<<< HEAD
-    cap = &capabilities[i];
-    debugBelch("threads on capability %d:\n", cap->no);
-    for (t = cap->run_queue_hd; t != END_TSO_QUEUE; t = t->_link) {
-      printThreadStatus(t);
-    }
-=======
       cap = capabilities[i];
       debugBelch("threads on capability %d:\n", cap->no);
       for (t = cap->run_queue_hd; t != END_TSO_QUEUE; t = t->_link) {
 	  printThreadStatus(t);
       }
->>>>>>> 94ab5d29
   }
 
   debugBelch("other threads:\n");
