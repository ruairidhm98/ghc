--- conflicted
+++ resolved
@@ -1,17 +1,5 @@
 
 T1897b.hs:16:1: error:
-<<<<<<< HEAD
-    • Couldn't match type ‘Depend a’ with ‘Depend a0’
-      NB: ‘Depend’ is a type function, and may not be injective
-      The type variable ‘a0’ is ambiguous
-      Expected type: t (Depend a) -> Bool
-        Actual type: t (Depend a0) -> Bool
-    • When checking that ‘isValid’ has the inferred type
-        isValid :: forall a (t :: * -> *).
-                   (Bug a, Foldable t) =>
-                   t (Depend a) -> Bool
-      Probable cause: the inferred type is ambiguous
-=======
     Couldn't match type ‘Depend a’ with ‘Depend a0’
     NB: ‘Depend’ is a type function, and may not be injective
     The type variable ‘a0’ is ambiguous
@@ -22,5 +10,4 @@
     When checking the inferred type
       isValid :: forall a (t :: * -> *).
                  (Foldable t, Bug a) =>
-                 t (Depend a) -> Bool
->>>>>>> 741f837d
+                 t (Depend a) -> Bool