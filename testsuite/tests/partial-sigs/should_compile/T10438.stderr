--- conflicted
+++ resolved
@@ -1,37 +1,28 @@
 
 T10438.hs:7:22: warning:
-    Found type wildcard ‘_’ standing for ‘t2’
-    Where: ‘t2’ is a rigid type variable bound by
-                the inferred type of g :: t2 -> t2 at T10438.hs:6:9
-<<<<<<< HEAD
-    Relevant bindings include
-      x :: t2 (bound at T10438.hs:8:17)
-      r :: t2 (bound at T10438.hs:6:11)
-      g :: t2 -> t2 (bound at T10438.hs:6:9)
-      f :: t (bound at T10438.hs:5:5)
-      foo :: t -> t1 -> t1 (bound at T10438.hs:5:1)
-    In the type signature:
-=======
-    In the type signature for:
->>>>>>> 5e04c384
-      x :: _
-    In an equation for ‘g’:
-        g r
-          = x
-          where
-              x :: _
-              x = r
-    In an equation for ‘foo’:
-        foo f
-          = g
-          where
-              g r
-                = x
-                where
-                    x :: _
-                    x = r
-    Relevant bindings include
-      r :: t2 (bound at T10438.hs:6:11)
-      g :: t2 -> t2 (bound at T10438.hs:6:9)
-      f :: t (bound at T10438.hs:5:5)
-      foo :: t -> t1 -> t1 (bound at T10438.hs:5:1)
+    • Found type wildcard ‘_’ standing for ‘t2’
+      Where: ‘t2’ is a rigid type variable bound by
+               the inferred type of g :: t2 -> t2 at T10438.hs:6:9
+    • In the type signature:
+        x :: _
+      In an equation for ‘g’:
+          g r
+            = x
+            where
+                x :: _
+                x = r
+      In an equation for ‘foo’:
+          foo f
+            = g
+            where
+                g r
+                  = x
+                  where
+                      x :: _
+                      x = r
+    • Relevant bindings include
+        x :: t2 (bound at T10438.hs:8:17)
+        r :: t2 (bound at T10438.hs:6:11)
+        g :: t2 -> t2 (bound at T10438.hs:6:9)
+        f :: t (bound at T10438.hs:5:5)
+        foo :: t -> t1 -> t1 (bound at T10438.hs:5:1)