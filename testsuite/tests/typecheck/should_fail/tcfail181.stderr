--- conflicted
+++ resolved
@@ -1,4 +1,3 @@
-<<<<<<< HEAD
 
 tcfail181.hs:17:9:
     Could not deduce (Monad m0) arising from a use of `foo'
@@ -15,21 +14,3 @@
     In the expression: foo
     In the expression: foo {bar = return True}
     In an equation for `wog': wog x = foo {bar = return True}
-=======
-
-tcfail181.hs:17:9:
-    Could not deduce (Monad m0) arising from a use of `foo'
-    from the context (Monad m)
-      bound by the inferred type of
-               wog :: Monad m => t -> Something (m Bool) e
-      at tcfail181.hs:17:1-30
-    The type variable `m0' is ambiguous
-    Possible fix: add a type signature that fixes these type variable(s)
-    Note: there are several potential instances:
-      instance Monad ((->) r) -- Defined in `GHC.Base'
-      instance Monad IO -- Defined in `GHC.Base'
-      instance Monad [] -- Defined in `GHC.Base'
-    In the expression: foo
-    In the expression: foo {bar = return True}
-    In an equation for `wog': wog x = foo {bar = return True}
->>>>>>> 2d47ca44
