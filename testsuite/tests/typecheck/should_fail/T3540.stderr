--- conflicted
+++ resolved
@@ -1,43 +1,25 @@
-<<<<<<< HEAD
 
 T3540.hs:4:12: error:
-    Expected a type, but ‘a ~ Int’ has kind ‘Constraint’
-    In the type signature: thing :: a ~ Int
+    • Constraint ‘a ~ Int’ used as a type
+    • In the type signature:
+        thing :: a ~ Int
 
 T3540.hs:7:20: error:
-    Expected a type, but ‘a ~ Int’ has kind ‘Constraint’
-    In the type signature: thing1 :: Int -> (a ~ Int)
+    • Constraint ‘a ~ Int’ used as a type
+    • In the type signature:
+        thing1 :: Int -> (a ~ Int)
 
 T3540.hs:10:13: error:
-    Expected a type, but ‘a ~ Int’ has kind ‘Constraint’
-    In the type signature: thing2 :: (a ~ Int) -> Int
+    • Constraint ‘a ~ Int’ used as a type
+    • In the type signature:
+        thing2 :: (a ~ Int) -> Int
 
 T3540.hs:13:12: error:
-    Expected a type, but ‘?dude :: Int’ has kind ‘Constraint’
-    In the type signature: thing3 :: (?dude :: Int) -> Int
+    • Constraint ‘?dude :: Int’ used as a type
+    • In the type signature:
+        thing3 :: (?dude :: Int) -> Int
 
 T3540.hs:16:11: error:
-    Expected a type, but ‘Eq a’ has kind ‘Constraint’
-    In the type signature: thing4 :: (Eq a) -> Int
-=======
-
-T3540.hs:4:12: error:
-    Constraint ‘a ~ Int’ used as a type
-    In the type signature for ‘thing’: thing :: a ~ Int
-
-T3540.hs:7:20: error:
-    Constraint ‘a ~ Int’ used as a type
-    In the type signature for ‘thing1’: thing1 :: Int -> (a ~ Int)
-
-T3540.hs:10:13: error:
-    Constraint ‘a ~ Int’ used as a type
-    In the type signature for ‘thing2’: thing2 :: (a ~ Int) -> Int
-
-T3540.hs:13:12: error:
-    Constraint ‘?dude :: Int’ used as a type
-    In the type signature for ‘thing3’: thing3 :: (?dude :: Int) -> Int
-
-T3540.hs:16:11: error:
-    Constraint ‘Eq a’ used as a type
-    In the type signature for ‘thing4’: thing4 :: (Eq a) -> Int
->>>>>>> 5e04c384
+    • Constraint ‘Eq a’ used as a type
+    • In the type signature:
+        thing4 :: (Eq a) -> Int