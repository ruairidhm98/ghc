%
% (c) The GRASP/AQUA Project, Glasgow University, 1993-1998
%
\section[StgLint]{A ``lint'' pass to check for Stg correctness}

\begin{code}
module StgLint ( lintStgBindings ) where

import StgSyn

import Bag              ( Bag, emptyBag, isEmptyBag, snocBag, bagToList )
import Id               ( Id, idType, isLocalId )
import VarSet
import DataCon
import CoreSyn          ( AltCon(..) )
import PrimOp           ( primOpType )
import Literal          ( literalType )
import Maybes
import Name             ( getSrcLoc )
import ErrUtils         ( MsgDoc, Severity(..), mkLocMessage )
import TypeRep
import Type
import TyCon
import Util 
import SrcLoc
import Outputable
import FastString
import Control.Monad

#include "HsVersions.h"
\end{code}

Checks for
        (a) *some* type errors
        (b) locally-defined variables used but not defined


Note: unless -dverbose-stg is on, display of lint errors will result
in "panic: bOGUS_LVs".

WARNING:
~~~~~~~~

This module has suffered bit-rot; it is likely to yield lint errors
for Stg code that is currently perfectly acceptable for code
generation.  Solution: don't use it!  (KSW 2000-05).


%************************************************************************
%*                                                                      *
\subsection{``lint'' for various constructs}
%*                                                                      *
%************************************************************************

@lintStgBindings@ is the top-level interface function.

\begin{code}
lintStgBindings :: String -> [StgBinding] -> [StgBinding]

lintStgBindings whodunnit binds
  = {-# SCC "StgLint" #-}
    case (initL (lint_binds binds)) of
      Nothing  -> binds
      Just msg -> pprPanic "" (vcat [
                        ptext (sLit "*** Stg Lint ErrMsgs: in") <+>
                              text whodunnit <+> ptext (sLit "***"),
                        msg,
                        ptext (sLit "*** Offending Program ***"),
                        pprStgBindings binds,
                        ptext (sLit "*** End of Offense ***")])
  where
    lint_binds :: [StgBinding] -> LintM ()

    lint_binds [] = return ()
    lint_binds (bind:binds) = do
        binders <- lintStgBinds bind
        addInScopeVars binders $
            lint_binds binds
\end{code}


\begin{code}
lintStgArg :: StgArg -> LintM (Maybe Type)
lintStgArg (StgLitArg lit) = return (Just (literalType lit))
lintStgArg (StgVarArg v)   = lintStgVar v
lintStgArg a               = pprPanic "lintStgArg" (ppr a)

lintStgVar :: Id -> LintM (Maybe Kind)
lintStgVar v = do checkInScope v
                  return (Just (idType v))
\end{code}

\begin{code}
lintStgBinds :: StgBinding -> LintM [Id] -- Returns the binders
lintStgBinds (StgNonRec binder rhs) = do
    lint_binds_help (binder,rhs)
    return [binder]

lintStgBinds (StgRec pairs)
  = addInScopeVars binders $ do
        mapM_ lint_binds_help pairs
        return binders
  where
    binders = [b | (b,_) <- pairs]

lint_binds_help :: (Id, StgRhs) -> LintM ()
lint_binds_help (binder, rhs)
  = addLoc (RhsOf binder) $ do
        -- Check the rhs
        _maybe_rhs_ty <- lintStgRhs rhs

        -- Check binder doesn't have unlifted type
        checkL (not (isUnLiftedType binder_ty))
               (mkUnLiftedTyMsg binder rhs)

        -- Check match to RHS type
        -- Actually we *can't* check the RHS type, because
        -- unsafeCoerce means it really might not match at all
        -- notably;  eg x::Int = (error @Bool "urk") |> unsafeCoerce...
        -- case maybe_rhs_ty of
        --  Nothing     -> return ()
        --    Just rhs_ty -> checkTys binder_ty
        --                          rhs_ty
        ---                         (mkRhsMsg binder rhs_ty)

        return ()
  where
    binder_ty = idType binder
\end{code}

\begin{code}
lintStgRhs :: StgRhs -> LintM (Maybe Type)   -- Just ty => type is exact

lintStgRhs (StgRhsClosure _ _ _ _ _ [] expr)
  = lintStgExpr expr

lintStgRhs (StgRhsClosure _ _ _ _ _ binders expr)
  = addLoc (LambdaBodyOf binders) $
      addInScopeVars binders $ runMaybeT $ do
        body_ty <- MaybeT $ lintStgExpr expr
        return (mkFunTys (map idType binders) body_ty)

lintStgRhs (StgRhsCon _ con args) = runMaybeT $ do
    arg_tys <- mapM (MaybeT . lintStgArg) args
    MaybeT $ checkFunApp con_ty arg_tys (mkRhsConMsg con_ty arg_tys)
  where
    con_ty = dataConRepType con
\end{code}

\begin{code}
lintStgExpr :: StgExpr -> LintM (Maybe Type) -- Just ty => type is exact

lintStgExpr (StgLit l) = return (Just (literalType l))

lintStgExpr e@(StgApp fun args) = runMaybeT $ do
    fun_ty <- MaybeT $ lintStgVar fun
    arg_tys <- mapM (MaybeT . lintStgArg) args
    MaybeT $ checkFunApp fun_ty arg_tys (mkFunAppMsg fun_ty arg_tys e)

lintStgExpr e@(StgConApp con args) = runMaybeT $ do
    arg_tys <- mapM (MaybeT . lintStgArg) args
    MaybeT $ checkFunApp con_ty arg_tys (mkFunAppMsg con_ty arg_tys e)
  where
    con_ty = dataConRepType con

lintStgExpr e@(StgOpApp (StgPrimOp op) args _) = runMaybeT $ do
    arg_tys <- mapM (MaybeT . lintStgArg) args
    MaybeT $ checkFunApp op_ty arg_tys (mkFunAppMsg op_ty arg_tys e)
  where
    op_ty = primOpType op

lintStgExpr (StgOpApp _ args res_ty) = runMaybeT $ do
        -- We don't have enough type information to check
        -- the application for StgFCallOp and StgPrimCallOp; ToDo
    _maybe_arg_tys <- mapM (MaybeT . lintStgArg) args
    return res_ty

lintStgExpr (StgLam _ bndrs _) = do
    addErrL (ptext (sLit "Unexpected StgLam") <+> ppr bndrs)
    return Nothing

lintStgExpr (StgLet binds body) = do
    binders <- lintStgBinds binds
    addLoc (BodyOfLetRec binders) $
      addInScopeVars binders $
        lintStgExpr body

lintStgExpr (StgLetNoEscape _ _ binds body) = do
    binders <- lintStgBinds binds
    addLoc (BodyOfLetRec binders) $
      addInScopeVars binders $
        lintStgExpr body

lintStgExpr (StgSCC _ _ _ expr) = lintStgExpr expr

lintStgExpr (StgCase scrut _ _ bndr _ alts_type alts) = runMaybeT $ do
    _ <- MaybeT $ lintStgExpr scrut

    MaybeT $ liftM Just $
     case alts_type of
        AlgAlt tc    -> check_bndr tc
        PrimAlt tc   -> check_bndr tc
        UbxTupAlt tc -> check_bndr tc
        PolyAlt      -> return ()

    MaybeT $ addInScopeVars [bndr] $
             lintStgAlts alts scrut_ty
  where
    scrut_ty      = idType bndr
    check_bndr tc = case tyConAppTyCon_maybe (repType scrut_ty) of
                        Just bndr_tc -> checkL (tc == bndr_tc) bad_bndr
                        Nothing      -> addErrL bad_bndr
                  where
                     bad_bndr = mkDefltMsg bndr tc

lintStgExpr e = pprPanic "lintStgExpr" (ppr e)

lintStgAlts :: [StgAlt]
            -> Type               -- Type of scrutinee
            -> LintM (Maybe Type) -- Just ty => type is accurage

lintStgAlts alts scrut_ty = do
    maybe_result_tys <- mapM (lintAlt scrut_ty) alts

    -- Check the result types
    case catMaybes (maybe_result_tys) of
      []             -> return Nothing

      (first_ty:_tys) -> do -- mapM_ check tys
                           return (Just first_ty)
        where
          -- check ty = checkTys first_ty ty (mkCaseAltMsg alts)
          -- We can't check that the alternatives have the
          -- same type, becuase they don't, with unsafeCoerce#

lintAlt :: Type -> (AltCon, [Id], [Bool], StgExpr) -> LintM (Maybe Type)
lintAlt _ (DEFAULT, _, _, rhs)
 = lintStgExpr rhs

lintAlt scrut_ty (LitAlt lit, _, _, rhs) = do
   checkTys (literalType lit) scrut_ty (mkAltMsg1 scrut_ty)
   lintStgExpr rhs

lintAlt scrut_ty (DataAlt con, args, _, rhs) = do
    case splitTyConApp_maybe scrut_ty of
      Just (tycon, tys_applied) | isAlgTyCon tycon &&
                                  not (isNewTyCon tycon) -> do
         let
           cons    = tyConDataCons tycon
           arg_tys = dataConInstArgTys con tys_applied
                -- This does not work for existential constructors

         checkL (con `elem` cons) (mkAlgAltMsg2 scrut_ty con)
         checkL (length args == dataConRepArity con) (mkAlgAltMsg3 con args)
         when (isVanillaDataCon con) $
           mapM_ check (zipEqual "lintAlgAlt:stg" arg_tys args)
         return ()
      _ ->
         addErrL (mkAltMsg1 scrut_ty)

    addInScopeVars args $
         lintStgExpr rhs
  where
    check (ty, arg) = checkTys ty (idType arg) (mkAlgAltMsg4 ty arg)

    -- elem: yes, the elem-list here can sometimes be long-ish,
    -- but as it's use-once, probably not worth doing anything different
    -- We give it its own copy, so it isn't overloaded.
    elem _ []       = False
    elem x (y:ys)   = x==y || elem x ys
\end{code}


%************************************************************************
%*                                                                      *
\subsection[lint-monad]{The Lint monad}
%*                                                                      *
%************************************************************************

\begin{code}
newtype LintM a = LintM
    { unLintM :: [LintLocInfo]      -- Locations
              -> IdSet              -- Local vars in scope
              -> Bag MsgDoc        -- Error messages so far
              -> (a, Bag MsgDoc)   -- Result and error messages (if any)
    }

data LintLocInfo
  = RhsOf Id            -- The variable bound
  | LambdaBodyOf [Id]   -- The lambda-binder
  | BodyOfLetRec [Id]   -- One of the binders

dumpLoc :: LintLocInfo -> (SrcSpan, SDoc)
dumpLoc (RhsOf v) =
  (srcLocSpan (getSrcLoc v), ptext (sLit " [RHS of ") <> pp_binders [v] <> char ']' )
dumpLoc (LambdaBodyOf bs) =
  (srcLocSpan (getSrcLoc (head bs)), ptext (sLit " [in body of lambda with binders ") <> pp_binders bs <> char ']' )

dumpLoc (BodyOfLetRec bs) =
  (srcLocSpan (getSrcLoc (head bs)), ptext (sLit " [in body of letrec with binders ") <> pp_binders bs <> char ']' )


pp_binders :: [Id] -> SDoc
pp_binders bs
  = sep (punctuate comma (map pp_binder bs))
  where
    pp_binder b
      = hsep [ppr b, dcolon, ppr (idType b)]
\end{code}

\begin{code}
initL :: LintM a -> Maybe MsgDoc
initL (LintM m)
  = case (m [] emptyVarSet emptyBag) of { (_, errs) ->
    if isEmptyBag errs then
        Nothing
    else
        Just (vcat (punctuate blankLine (bagToList errs)))
    }

instance Monad LintM where
    return a = LintM $ \_loc _scope errs -> (a, errs)
    (>>=) = thenL
    (>>)  = thenL_

thenL :: LintM a -> (a -> LintM b) -> LintM b
thenL m k = LintM $ \loc scope errs
  -> case unLintM m loc scope errs of
      (r, errs') -> unLintM (k r) loc scope errs'

thenL_ :: LintM a -> LintM b -> LintM b
thenL_ m k = LintM $ \loc scope errs
  -> case unLintM m loc scope errs of
      (_, errs') -> unLintM k loc scope errs'
\end{code}

\begin{code}
checkL :: Bool -> MsgDoc -> LintM ()
checkL True  _   = return ()
checkL False msg = addErrL msg

addErrL :: MsgDoc -> LintM ()
addErrL msg = LintM $ \loc _scope errs -> ((), addErr errs msg loc)

addErr :: Bag MsgDoc -> MsgDoc -> [LintLocInfo] -> Bag MsgDoc
addErr errs_so_far msg locs
  = errs_so_far `snocBag` mk_msg locs
  where
    mk_msg (loc:_) = let (l,hdr) = dumpLoc loc
                     in  mkLocMessage SevWarning l (hdr $$ msg)
    mk_msg []      = msg

addLoc :: LintLocInfo -> LintM a -> LintM a
addLoc extra_loc m = LintM $ \loc scope errs
   -> unLintM m (extra_loc:loc) scope errs

addInScopeVars :: [Id] -> LintM a -> LintM a
addInScopeVars ids m = LintM $ \loc scope errs
 -> -- We check if these "new" ids are already
    -- in scope, i.e., we have *shadowing* going on.
    -- For now, it's just a "trace"; we may make
    -- a real error out of it...
    let
        new_set = mkVarSet ids
    in
--  After adding -fliberate-case, Simon decided he likes shadowed
--  names after all.  WDP 94/07
--  (if isEmptyVarSet shadowed
--  then id
--  else pprTrace "Shadowed vars:" (ppr (varSetElems shadowed))) $
    unLintM m loc (scope `unionVarSet` new_set) errs
\end{code}

Checking function applications: we only check that the type has the
right *number* of arrows, we don't actually compare the types.  This
is because we can't expect the types to be equal - the type
applications and type lambdas that we use to calculate accurate types
have long since disappeared.

\begin{code}
checkFunApp :: Type                 -- The function type
            -> [Type]               -- The arg type(s)
            -> MsgDoc              -- Error message
            -> LintM (Maybe Type)   -- Just ty => result type is accurate

checkFunApp fun_ty arg_tys msg
 = do { case mb_msg of
          Just msg -> addErrL msg
          Nothing  -> return ()
      ; return mb_ty }
 where
  (mb_ty, mb_msg) = cfa True fun_ty arg_tys

<<<<<<< HEAD
  cfa :: Bool -> Type -> [Type] -> (Maybe Type       -- Accurate result?
                                   , Maybe MsgDoc)   -- Errors?
=======
  cfa :: Bool -> Type -> [Type] -> (Maybe Type          -- Accurate result?
                                   , Maybe MsgDoc)      -- Errors?
>>>>>>> 93299cce

  cfa accurate fun_ty []      -- Args have run out; that's fine
      = (if accurate then Just fun_ty else Nothing, Nothing)

  cfa accurate fun_ty arg_tys@(arg_ty':arg_tys')   
      | Just (arg_ty, res_ty) <- splitFunTy_maybe fun_ty
      = if accurate && not (arg_ty `stgEqType` arg_ty') 
        then (Nothing, Just msg)       -- Arg type mismatch
        else cfa accurate res_ty arg_tys'

      | Just (_, fun_ty') <- splitForAllTy_maybe fun_ty
      = cfa False fun_ty' arg_tys

      | Just (tc,tc_args) <- splitTyConApp_maybe fun_ty
      , isNewTyCon tc
      = if length tc_args < tyConArity tc 
        then WARN( True, text "cfa: unsaturated newtype" <+> ppr fun_ty $$ msg )
             (Nothing, Nothing)   -- This is odd, but I've seen it
        else cfa False (newTyConInstRhs tc tc_args) arg_tys

      | Just tc <- tyConAppTyCon_maybe fun_ty
      , not (isSynFamilyTyCon tc)       -- Definite error
      = (Nothing, Just msg)             -- Too many args

      | otherwise
      = (Nothing, Nothing)
\end{code}

\begin{code}
stgEqType :: Type -> Type -> Bool
-- Compare types, but crudely because we have discarded
-- both casts and type applications, so types might look
-- different but be the same.  So reply "True" if in doubt.
-- "False" means that the types are definitely different.
--
-- Fundamentally this is a losing battle because of unsafeCoerce

stgEqType orig_ty1 orig_ty2 
  = go rep_ty1 rep_ty2
  where
    rep_ty1 = deepRepType orig_ty1
    rep_ty2 = deepRepType orig_ty2
    go ty1 ty2
      | Just (tc1, tc_args1) <- splitTyConApp_maybe ty1
      , Just (tc2, tc_args2) <- splitTyConApp_maybe ty2
      , let res = if tc1 == tc2 
<<<<<<< HEAD
              then equalLength tc_args1 tc_args2 
                && and (zipWith go tc_args1 tc_args2)
              else  -- TyCons don't match; but don't bleat if either is a 
                    -- family TyCon because a coercion might have made it 
                    -- equal to something else
                (isFamilyTyCon tc1 || isFamilyTyCon tc2)
=======
                  then equalLength tc_args1 tc_args2 
                    && and (zipWith go tc_args1 tc_args2)
                  else  -- TyCons don't match; but don't bleat if either is a 
                        -- family TyCon because a coercion might have made it 
                        -- equal to something else
                    (isFamilyTyCon tc1 || isFamilyTyCon tc2)
>>>>>>> 93299cce
      = if res then True
        else 
        pprTrace "stgEqType: unequal" (vcat [ppr orig_ty1, ppr orig_ty2, ppr rep_ty1
                                            , ppr rep_ty2, ppr ty1, ppr ty2]) 
        False

      | otherwise = True  -- Conservatively say "fine".  
                          -- Type variables in particular

checkInScope :: Id -> LintM ()
checkInScope id = LintM $ \loc scope errs
 -> if isLocalId id && not (id `elemVarSet` scope) then
        ((), addErr errs (hsep [ppr id, ptext (sLit "is out of scope")]) loc)
    else
        ((), errs)

checkTys :: Type -> Type -> MsgDoc -> LintM ()
checkTys ty1 ty2 msg = LintM $ \loc _scope errs
  -> if (ty1 `stgEqType` ty2)
     then ((), errs)
     else ((), addErr errs msg loc)
\end{code}

\begin{code}
_mkCaseAltMsg :: [StgAlt] -> MsgDoc
_mkCaseAltMsg _alts
  = ($$) (text "In some case alternatives, type of alternatives not all same:")
            (empty) -- LATER: ppr alts

mkDefltMsg :: Id -> TyCon -> MsgDoc
mkDefltMsg bndr tc
  = ($$) (ptext (sLit "Binder of a case expression doesn't match type of scrutinee:"))
         (ppr bndr $$ ppr (idType bndr) $$ ppr tc)

mkFunAppMsg :: Type -> [Type] -> StgExpr -> MsgDoc
mkFunAppMsg fun_ty arg_tys expr
  = vcat [text "In a function application, function type doesn't match arg types:",
              hang (ptext (sLit "Function type:")) 4 (ppr fun_ty),
              hang (ptext (sLit "Arg types:")) 4 (vcat (map (ppr) arg_tys)),
              hang (ptext (sLit "Expression:")) 4 (ppr expr)]

mkRhsConMsg :: Type -> [Type] -> MsgDoc
mkRhsConMsg fun_ty arg_tys
  = vcat [text "In a RHS constructor application, con type doesn't match arg types:",
              hang (ptext (sLit "Constructor type:")) 4 (ppr fun_ty),
              hang (ptext (sLit "Arg types:")) 4 (vcat (map (ppr) arg_tys))]

mkAltMsg1 :: Type -> MsgDoc
mkAltMsg1 ty
  = ($$) (text "In a case expression, type of scrutinee does not match patterns")
         (ppr ty)

mkAlgAltMsg2 :: Type -> DataCon -> MsgDoc
mkAlgAltMsg2 ty con
  = vcat [
        text "In some algebraic case alternative, constructor is not a constructor of scrutinee type:",
        ppr ty,
        ppr con
    ]

mkAlgAltMsg3 :: DataCon -> [Id] -> MsgDoc
mkAlgAltMsg3 con alts
  = vcat [
        text "In some algebraic case alternative, number of arguments doesn't match constructor:",
        ppr con,
        ppr alts
    ]

mkAlgAltMsg4 :: Type -> Id -> MsgDoc
mkAlgAltMsg4 ty arg
  = vcat [
        text "In some algebraic case alternative, type of argument doesn't match data constructor:",
        ppr ty,
        ppr arg
    ]

_mkRhsMsg :: Id -> Type -> MsgDoc
_mkRhsMsg binder ty
  = vcat [hsep [ptext (sLit "The type of this binder doesn't match the type of its RHS:"),
                     ppr binder],
              hsep [ptext (sLit "Binder's type:"), ppr (idType binder)],
              hsep [ptext (sLit "Rhs type:"), ppr ty]
             ]

mkUnLiftedTyMsg :: Id -> StgRhs -> SDoc
mkUnLiftedTyMsg binder rhs
  = (ptext (sLit "Let(rec) binder") <+> quotes (ppr binder) <+>
     ptext (sLit "has unlifted type") <+> quotes (ppr (idType binder)))
    $$
    (ptext (sLit "RHS:") <+> ppr rhs)
\end{code}<|MERGE_RESOLUTION|>--- conflicted
+++ resolved
@@ -391,13 +391,8 @@
  where
   (mb_ty, mb_msg) = cfa True fun_ty arg_tys
 
-<<<<<<< HEAD
-  cfa :: Bool -> Type -> [Type] -> (Maybe Type       -- Accurate result?
-                                   , Maybe MsgDoc)   -- Errors?
-=======
   cfa :: Bool -> Type -> [Type] -> (Maybe Type          -- Accurate result?
                                    , Maybe MsgDoc)      -- Errors?
->>>>>>> 93299cce
 
   cfa accurate fun_ty []      -- Args have run out; that's fine
       = (if accurate then Just fun_ty else Nothing, Nothing)
@@ -444,21 +439,12 @@
       | Just (tc1, tc_args1) <- splitTyConApp_maybe ty1
       , Just (tc2, tc_args2) <- splitTyConApp_maybe ty2
       , let res = if tc1 == tc2 
-<<<<<<< HEAD
-              then equalLength tc_args1 tc_args2 
-                && and (zipWith go tc_args1 tc_args2)
-              else  -- TyCons don't match; but don't bleat if either is a 
-                    -- family TyCon because a coercion might have made it 
-                    -- equal to something else
-                (isFamilyTyCon tc1 || isFamilyTyCon tc2)
-=======
                   then equalLength tc_args1 tc_args2 
                     && and (zipWith go tc_args1 tc_args2)
                   else  -- TyCons don't match; but don't bleat if either is a 
                         -- family TyCon because a coercion might have made it 
                         -- equal to something else
                     (isFamilyTyCon tc1 || isFamilyTyCon tc2)
->>>>>>> 93299cce
       = if res then True
         else 
         pprTrace "stgEqType: unequal" (vcat [ppr orig_ty1, ppr orig_ty2, ppr rep_ty1
