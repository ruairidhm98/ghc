\begin{code}
module TcInteract ( 
     solveInteract, solveInteractGiven, solveInteractWanted,
     AtomicInert, tyVarsOfInert, 
     InertSet, emptyInert, updInertSet, extractUnsolved, solveOne,
  ) where  

#include "HsVersions.h"


import BasicTypes 
import TcCanonical
import VarSet
import Type
import Unify

import Id 
import Var

import TcType
import HsBinds

import Inst( tyVarsOfEvVar )
import Class
import TyCon
import Name
import PrelNames (typeNatClassName,lessThanEqualClassName,
                  addTyFamName, mulTyFamName, expTyFamName)
import FunDeps

import Coercion
import Outputable

import TcRnTypes
<<<<<<< HEAD
import TcTypeNats
=======
import TcMType ( isSilentEvVar )
>>>>>>> a8defd8a
import TcErrors
import TcSMonad
import Bag
import qualified Data.Map as Map

import Control.Monad( when )

import FastString ( sLit ) 
import DynFlags
\end{code}

Note [InertSet invariants]
~~~~~~~~~~~~~~~~~~~~~~~~~~~
An InertSet is a bag of canonical constraints, with the following invariants:

  1 No two constraints react with each other. 
    
    A tricky case is when there exists a given (solved) dictionary 
    constraint and a wanted identical constraint in the inert set, but do 
    not react because reaction would create loopy dictionary evidence for 
    the wanted. See note [Recursive dictionaries]

  2 Given equalities form an idempotent substitution [none of the
    given LHS's occur in any of the given RHS's or reactant parts]

  3 Wanted equalities also form an idempotent substitution

  4 The entire set of equalities is acyclic.

  5 Wanted dictionaries are inert with the top-level axiom set 

  6 Equalities of the form tv1 ~ tv2 always have a touchable variable
    on the left (if possible).

  7 No wanted constraints tv1 ~ tv2 with tv1 touchable. Such constraints
    will be marked as solved right before being pushed into the inert set. 
    See note [Touchables and givens].

  8 No Given constraint mentions a touchable unification variable, but 
    Given/Solved may do so. 

  9 Given constraints will also have their superclasses in the inert set, 
    but Given/Solved will not. 
 
Note that 6 and 7 are /not/ enforced by canonicalization but rather by 
insertion in the inert list, ie by TcInteract. 

During the process of solving, the inert set will contain some
previously given constraints, some wanted constraints, and some given
constraints which have arisen from solving wanted constraints. For
now we do not distinguish between given and solved constraints.

Note that we must switch wanted inert items to given when going under an
implication constraint (when in top-level inference mode).

\begin{code}

data CCanMap a = CCanMap { cts_given   :: Map.Map a CanonicalCts
                                          -- Invariant: all Given
                         , cts_derived :: Map.Map a CanonicalCts 
                                          -- Invariant: all Derived
                         , cts_wanted  :: Map.Map a CanonicalCts } 
                                          -- Invariant: all Wanted

cCanMapToBag :: Ord a => CCanMap a -> CanonicalCts 
cCanMapToBag cmap = Map.fold unionBags rest_wder (cts_given cmap)
  where rest_wder = Map.fold unionBags rest_der  (cts_wanted cmap) 
        rest_der  = Map.fold unionBags emptyCCan (cts_derived cmap)

emptyCCanMap :: CCanMap a 
emptyCCanMap = CCanMap { cts_given = Map.empty
                       , cts_derived = Map.empty, cts_wanted = Map.empty } 

updCCanMap:: Ord a => (a,CanonicalCt) -> CCanMap a -> CCanMap a 
updCCanMap (a,ct) cmap 
  = case cc_flavor ct of 
      Wanted {} 
          -> cmap { cts_wanted = Map.insertWith unionBags a this_ct (cts_wanted cmap) } 
      Given {} 
          -> cmap { cts_given = Map.insertWith unionBags a this_ct (cts_given cmap) }
      Derived {}
          -> cmap { cts_derived = Map.insertWith unionBags a this_ct (cts_derived cmap) }
  where this_ct = singleCCan ct 

getRelevantCts :: Ord a => a -> CCanMap a -> (CanonicalCts, CCanMap a) 
-- Gets the relevant constraints and returns the rest of the CCanMap
getRelevantCts a cmap 
    = let relevant = unionManyBags [ Map.findWithDefault emptyCCan a (cts_wanted cmap)
                                   , Map.findWithDefault emptyCCan a (cts_given cmap)
                                   , Map.findWithDefault emptyCCan a (cts_derived cmap) ]
          residual_map = cmap { cts_wanted = Map.delete a (cts_wanted cmap) 
                              , cts_given = Map.delete a (cts_given cmap) 
                              , cts_derived = Map.delete a (cts_derived cmap) }
      in (relevant, residual_map) 

extractUnsolvedCMap :: Ord a => CCanMap a -> (CanonicalCts, CCanMap a)
-- Gets the wanted or derived constraints and returns a residual
-- CCanMap with only givens.
extractUnsolvedCMap cmap =
  let wntd = Map.fold unionBags emptyCCan (cts_wanted cmap)
      derd = Map.fold unionBags emptyCCan (cts_derived cmap)
  in (wntd `unionBags` derd, 
           cmap { cts_wanted = Map.empty, cts_derived = Map.empty })


-- See Note [InertSet invariants]
data InertSet 
  = IS { inert_eqs          :: CanonicalCts               -- Equalities only (CTyEqCan)
       , inert_dicts        :: CCanMap Class              -- Dictionaries only
       , inert_ips          :: CCanMap (IPName Name)      -- Implicit parameters 
       , inert_frozen       :: CanonicalCts
       , inert_funeqs       :: CCanMap TyCon              -- Type family equalities only
               -- This representation allows us to quickly get to the relevant 
               -- inert constraints when interacting a work item with the inert set.
       }

tyVarsOfInert :: InertSet -> TcTyVarSet 
tyVarsOfInert (IS { inert_eqs    = eqs
                  , inert_dicts  = dictmap
                  , inert_ips    = ipmap
                  , inert_frozen = frozen
                  , inert_funeqs = funeqmap }) = tyVarsOfCanonicals cts
  where
    cts = eqs `andCCan` frozen `andCCan` cCanMapToBag dictmap
              `andCCan` cCanMapToBag ipmap `andCCan` cCanMapToBag funeqmap

instance Outputable InertSet where
  ppr is = vcat [ vcat (map ppr (Bag.bagToList $ inert_eqs is))
                , vcat (map ppr (Bag.bagToList $ cCanMapToBag (inert_dicts is)))
                , vcat (map ppr (Bag.bagToList $ cCanMapToBag (inert_ips is))) 
                , vcat (map ppr (Bag.bagToList $ cCanMapToBag (inert_funeqs is)))
                , text "Frozen errors =" <+> -- Clearly print frozen errors
                    vcat (map ppr (Bag.bagToList $ inert_frozen is))
                ]
                       
emptyInert :: InertSet
emptyInert = IS { inert_eqs    = Bag.emptyBag
                , inert_frozen = Bag.emptyBag
                , inert_dicts  = emptyCCanMap
                , inert_ips    = emptyCCanMap
                , inert_funeqs = emptyCCanMap }

updInertSet :: InertSet -> AtomicInert -> InertSet 
updInertSet is item 
  | isCTyEqCan item                     -- Other equality 
  = let eqs' = inert_eqs is `Bag.snocBag` item 
    in is { inert_eqs = eqs' } 
  | Just cls <- isCDictCan_Maybe item   -- Dictionary 
  = is { inert_dicts = updCCanMap (cls,item) (inert_dicts is) } 
  | Just x  <- isCIPCan_Maybe item      -- IP 
  = is { inert_ips   = updCCanMap (x,item) (inert_ips is) }  
  | Just tc <- isCFunEqCan_Maybe item   -- Function equality 
  = is { inert_funeqs = updCCanMap (tc,item) (inert_funeqs is) }
  | otherwise 
  = is { inert_frozen = inert_frozen is `Bag.snocBag` item }

extractUnsolved :: InertSet -> (InertSet, CanonicalCts)
-- Postcondition: the returned canonical cts are either Derived, or Wanted.
extractUnsolved is@(IS {inert_eqs = eqs}) 
  = let is_solved  = is { inert_eqs    = solved_eqs
                        , inert_dicts  = solved_dicts
                        , inert_ips    = solved_ips
                        , inert_frozen = emptyCCan
                        , inert_funeqs = solved_funeqs }
    in (is_solved, unsolved)

  where (unsolved_eqs, solved_eqs)       = Bag.partitionBag (not.isGivenOrSolvedCt) eqs
        (unsolved_ips, solved_ips)       = extractUnsolvedCMap (inert_ips is) 
        (unsolved_dicts, solved_dicts)   = extractUnsolvedCMap (inert_dicts is) 
        (unsolved_funeqs, solved_funeqs) = extractUnsolvedCMap (inert_funeqs is) 

        unsolved = unsolved_eqs `unionBags` inert_frozen is `unionBags`
                   unsolved_ips `unionBags` unsolved_dicts `unionBags` unsolved_funeqs
\end{code}

%*********************************************************************
%*                                                                   * 
*                      Main Interaction Solver                       *
*                                                                    *
**********************************************************************

Note [Basic plan] 
~~~~~~~~~~~~~~~~~
1. Canonicalise (unary)
2. Pairwise interaction (binary)
    * Take one from work list 
    * Try all pair-wise interactions with each constraint in inert
   
   As an optimisation, we prioritize the equalities both in the 
   worklist and in the inerts. 

3. Try to solve spontaneously for equalities involving touchables 
4. Top-level interaction (binary wrt top-level)
   Superclass decomposition belongs in (4), see note [Superclasses]

\begin{code}
type AtomicInert = CanonicalCt     -- constraint pulled from InertSet
type WorkItem    = CanonicalCt     -- constraint pulled from WorkList

------------------------
data StopOrContinue 
  = Stop			-- Work item is consumed
  | ContinueWith WorkItem	-- Not consumed

instance Outputable StopOrContinue where
  ppr Stop             = ptext (sLit "Stop")
  ppr (ContinueWith w) = ptext (sLit "ContinueWith") <+> ppr w

-- Results after interacting a WorkItem as far as possible with an InertSet
data StageResult
  = SR { sr_inerts     :: InertSet
           -- The new InertSet to use (REPLACES the old InertSet)
       , sr_new_work   :: WorkList
           -- Any new work items generated (should be ADDED to the old WorkList)
           -- Invariant: 
           --    sr_stop = Just workitem => workitem is *not* in sr_inerts and
           --                               workitem is inert wrt to sr_inerts
       , sr_stop       :: StopOrContinue
       }

instance Outputable StageResult where
  ppr (SR { sr_inerts = inerts, sr_new_work = work, sr_stop = stop })
    = ptext (sLit "SR") <+> 
      braces (sep [ ptext (sLit "inerts =") <+> ppr inerts <> comma
             	  , ptext (sLit "new work =") <+> ppr work <> comma
             	  , ptext (sLit "stop =") <+> ppr stop])

type SubGoalDepth = Int	  -- Starts at zero; used to limit infinite
     		    	  -- recursion of sub-goals
type SimplifierStage = SubGoalDepth -> WorkItem -> InertSet -> TcS StageResult 

-- Combine a sequence of simplifier 'stages' to create a pipeline 
runSolverPipeline :: SubGoalDepth
                  -> [(String, SimplifierStage)]
		  -> InertSet -> WorkItem 
                  -> TcS (InertSet, WorkList)
-- Precondition: non-empty list of stages 
runSolverPipeline depth pipeline inerts workItem
  = do { traceTcS "Start solver pipeline" $ 
            vcat [ ptext (sLit "work item =") <+> ppr workItem
                 , ptext (sLit "inerts    =") <+> ppr inerts]

       ; let itr_in = SR { sr_inerts = inerts
                         , sr_new_work = emptyWorkList
                         , sr_stop = ContinueWith workItem }
       ; itr_out <- run_pipeline pipeline itr_in
       ; let new_inert 
              = case sr_stop itr_out of 
       	          Stop              -> sr_inerts itr_out
                  ContinueWith item -> sr_inerts itr_out `updInertSet` item
       ; return (new_inert, sr_new_work itr_out) }
  where 
    run_pipeline :: [(String, SimplifierStage)]
                 -> StageResult -> TcS StageResult
    run_pipeline [] itr                         = return itr
    run_pipeline _  itr@(SR { sr_stop = Stop }) = return itr

    run_pipeline ((name,stage):stages) 
                 (SR { sr_new_work = accum_work
                     , sr_inerts   = inerts
                     , sr_stop     = ContinueWith work_item })
      = do { itr <- stage depth work_item inerts 
           ; traceTcS ("Stage result (" ++ name ++ ")") (ppr itr)
           ; let itr' = itr { sr_new_work = accum_work `unionWorkList` sr_new_work itr }
           ; run_pipeline stages itr' }
\end{code}

Example 1:
  Inert:   {c ~ d, F a ~ t, b ~ Int, a ~ ty} (all given)
  Reagent: a ~ [b] (given)

React with (c~d)     ==> IR (ContinueWith (a~[b]))  True    []
React with (F a ~ t) ==> IR (ContinueWith (a~[b]))  False   [F [b] ~ t]
React with (b ~ Int) ==> IR (ContinueWith (a~[Int]) True    []

Example 2:
  Inert:  {c ~w d, F a ~g t, b ~w Int, a ~w ty}
  Reagent: a ~w [b]

React with (c ~w d)   ==> IR (ContinueWith (a~[b]))  True    []
React with (F a ~g t) ==> IR (ContinueWith (a~[b]))  True    []    (can't rewrite given with wanted!)
etc.

Example 3:
  Inert:  {a ~ Int, F Int ~ b} (given)
  Reagent: F a ~ b (wanted)

React with (a ~ Int)   ==> IR (ContinueWith (F Int ~ b)) True []
React with (F Int ~ b) ==> IR Stop True []    -- after substituting we re-canonicalize and get nothing

\begin{code}
-- Main interaction solver: we fully solve the worklist 'in one go', 
-- returning an extended inert set.
--
-- See Note [Touchables and givens].
solveInteractGiven :: InertSet -> GivenLoc -> [EvVar] -> TcS InertSet
solveInteractGiven inert gloc evs
  = do { (_, inert_ret) <- solveInteract inert $ listToBag $
                           map mk_given evs
       ; return inert_ret }
  where
    flav = Given gloc GivenOrig
    mk_given ev = mkEvVarX ev flav

solveInteractWanted :: InertSet -> [WantedEvVar] -> TcS InertSet
solveInteractWanted inert wvs
  = do { (_,inert_ret) <- solveInteract inert $ listToBag $
                          map wantedToFlavored wvs
       ; return inert_ret }

solveInteract :: InertSet -> Bag FlavoredEvVar -> TcS (Bool, InertSet)
-- Post: (True,  inert_set) means we managed to discharge all constraints
--                          without actually doing any interactions!
--       (False, inert_set) means some interactions occurred
solveInteract inert ws 
  = do { dyn_flags <- getDynFlags
       ; sctx <- getTcSContext

       ; traceTcS "solveInteract, before clever canonicalization:" $
         vcat [ text "ws = " <+>  ppr (mapBag (\(EvVarX ev ct)
                                                   -> (ct,evVarPred ev)) ws)
              , text "inert = " <+> ppr inert ]

       ; can_ws <- mkCanonicalFEVs ws

       ; (flag, inert_ret)
           <- foldrWorkListM (tryPreSolveAndInteract sctx dyn_flags) (True,inert) can_ws

       ; traceTcS "solveInteract, after clever canonicalization (and interaction):" $
         vcat [ text "No interaction happened = " <+> ppr flag
              , text "inert_ret = " <+> ppr inert_ret ]

       ; return (flag, inert_ret) }

tryPreSolveAndInteract :: SimplContext
                       -> DynFlags
                       -> CanonicalCt
                       -> (Bool, InertSet)
                       -> TcS (Bool, InertSet)
-- Returns: True if it was able to discharge this constraint AND all previous ones
tryPreSolveAndInteract sctx dyn_flags ct (all_previous_discharged, inert)
  = do { let inert_cts = get_inert_cts (evVarPred ev_var)

       ; this_one_discharged <- 
           if isCFrozenErr ct then 
               return False
           else
               dischargeFromCCans inert_cts ev_var fl

       ; if this_one_discharged
         then return (all_previous_discharged, inert)

         else do
       { inert_ret <- solveOneWithDepth (ctxtStkDepth dyn_flags,0,[]) ct inert
       ; return (False, inert_ret) } }

  where
    ev_var = cc_id ct
    fl = cc_flavor ct 

    get_inert_cts (ClassP clas _)
      | simplEqsOnly sctx = emptyCCan
      | otherwise         = fst (getRelevantCts clas (inert_dicts inert))
    get_inert_cts (IParam {})
      = emptyCCan -- We must not do the same thing for IParams, because (contrary
                  -- to dictionaries), work items /must/ override inert items.
                 -- See Note [Overriding implicit parameters] in TcInteract.
    get_inert_cts (EqPred {})
      = inert_eqs inert `unionBags` cCanMapToBag (inert_funeqs inert)

dischargeFromCCans :: CanonicalCts -> EvVar -> CtFlavor -> TcS Bool
-- See if this (pre-canonicalised) work-item is identical to a 
-- one already in the inert set. Reasons:
--    a) Avoid creating superclass constraints for millions of incoming (Num a) constraints
--    b) Termination for improve_eqs in TcSimplify.simpl_loop
dischargeFromCCans cans ev fl
  = Bag.foldrBag discharge_ct (return False) cans
  where 
    the_pred = evVarPred ev

    discharge_ct :: CanonicalCt -> TcS Bool -> TcS Bool
    discharge_ct ct _rest
      | evVarPred (cc_id ct) `eqPred` the_pred
      , cc_flavor ct `canSolve` fl
      = do { when (isWanted fl) $ setEvBind ev (evVarTerm (cc_id ct))
           	 -- Deriveds need no evidence
    	         -- For Givens, we already have evidence, and we don't need it twice 
           ; return True }

    discharge_ct _ct rest = rest
\end{code}

Note [Avoiding the superclass explosion] 
~~~~~~~~~~~~~~~~~~~~~~~~~~~~~~~~~~~~~~~~ 
This note now is not as significant as it used to be because we no
longer add the superclasses of Wanted as Derived, except only if they
have equality superclasses or superclasses with functional
dependencies. The fear was that hundreds of identical wanteds would
give rise each to the same superclass or equality Derived's which
would lead to a blo-up in the number of interactions.

Instead, what we do with tryPreSolveAndCanon, is when we encounter a
new constraint, we very quickly see if it can be immediately
discharged by a class constraint in our inert set or the previous
canonicals. If so, we add nothing to the returned canonical
constraints.

\begin{code}
solveOne :: WorkItem -> InertSet -> TcS InertSet 
solveOne workItem inerts 
  = do { dyn_flags <- getDynFlags
       ; solveOneWithDepth (ctxtStkDepth dyn_flags,0,[]) workItem inerts
       }

-----------------
solveInteractWithDepth :: (Int, Int, [WorkItem])
                       -> WorkList -> InertSet -> TcS InertSet
solveInteractWithDepth ctxt@(max_depth,n,stack) ws inert
  | isEmptyWorkList ws
  = return inert

  | n > max_depth 
  = solverDepthErrorTcS n stack

  | otherwise 
  = do { traceTcS "solveInteractWithDepth" $ 
              vcat [ text "Current depth =" <+> ppr n
                   , text "Max depth =" <+> ppr max_depth
                   , text "ws =" <+> ppr ws ]


       ; foldrWorkListM (solveOneWithDepth ctxt) inert ws }
              -- use foldr to preserve the order

------------------
-- Fully interact the given work item with an inert set, and return a
-- new inert set which has assimilated the new information.
solveOneWithDepth :: (Int, Int, [WorkItem])
                  -> WorkItem -> InertSet -> TcS InertSet
solveOneWithDepth (max_depth, depth, stack) work inert
  = do { traceFireTcS depth (text "Solving {" <+> ppr work)
       ; (new_inert, new_work) <- runSolverPipeline depth thePipeline inert work
         
	 -- Recursively solve the new work generated 
         -- from workItem, with a greater depth
       ; res_inert <- solveInteractWithDepth (max_depth, depth+1, work:stack) new_work new_inert 

       ; traceFireTcS depth (text "Done }" <+> ppr work) 

       ; return res_inert }

thePipeline :: [(String,SimplifierStage)]
thePipeline = [ ("interact with inert eqs", interactWithInertEqsStage)
              , ("interact with inerts",    interactWithInertsStage)
              , ("spontaneous solve",       spontaneousSolveStage)
              , ("numeric reactions",       numericReactionsStage)
              , ("top-level reactions",     topReactionsStage)
              ]
\end{code}

*********************************************************************************
*                                                                               * 
                       The spontaneous-solve Stage
*                                                                               *
*********************************************************************************

Note [Efficient Orientation] 
~~~~~~~~~~~~~~~~~~~~~~~~~~~~~~~~~~~~~~~~~~~~~~~~~~~~

There are two cases where we have to be careful about 
orienting equalities to get better efficiency. 

Case 1: In Rewriting Equalities (function rewriteEqLHS) 

    When rewriting two equalities with the same LHS:
          (a)  (tv ~ xi1) 
          (b)  (tv ~ xi2) 
    We have a choice of producing work (xi1 ~ xi2) (up-to the
    canonicalization invariants) However, to prevent the inert items
    from getting kicked out of the inerts first, we prefer to
    canonicalize (xi1 ~ xi2) if (b) comes from the inert set, or (xi2
    ~ xi1) if (a) comes from the inert set.
    
    This choice is implemented using the WhichComesFromInert flag. 

Case 2: Functional Dependencies 
    Again, we should prefer, if possible, the inert variables on the RHS

Case 3: IP improvement work
    We must always rewrite so that the inert type is on the right. 

\begin{code}
spontaneousSolveStage :: SimplifierStage 
spontaneousSolveStage depth workItem inerts 
  = do { mSolve <- trySpontaneousSolve workItem

       ; case mSolve of 
           SPCantSolve -> -- No spontaneous solution for him, keep going
               return $ SR { sr_new_work   = emptyWorkList
                           , sr_inerts     = inerts
                           , sr_stop       = ContinueWith workItem }

           SPSolved workItem'
               | not (isGivenOrSolvedCt workItem) 
	       	 -- Original was wanted or derived but we have now made him 
                 -- given so we have to interact him with the inerts due to
                 -- its status change. This in turn may produce more work.
		 -- We do this *right now* (rather than just putting workItem'
		 -- back into the work-list) because we've solved 
               -> do { bumpStepCountTcS
	       	     ; traceFireTcS depth (ptext (sLit "Spontaneous (w/d)") <+> ppr workItem)
                     ; (new_inert, new_work) <- runSolverPipeline depth
                             [ ("recursive interact with inert eqs", interactWithInertEqsStage)
                             , ("recursive interact with inerts", interactWithInertsStage)
                             ] inerts workItem'
                     ; return $ SR { sr_new_work = new_work 
                                   , sr_inerts   = new_inert -- will include workItem' 
                                   , sr_stop     = Stop }
                     }
               | otherwise 
                   -> -- Original was given; he must then be inert all right, and
                      -- workList' are all givens from flattening
                      do { bumpStepCountTcS
	       	         ; traceFireTcS depth (ptext (sLit "Spontaneous (g)") <+> ppr workItem)
                         ; return $ SR { sr_new_work = emptyWorkList
                                       , sr_inerts   = inerts `updInertSet` workItem' 
                                       , sr_stop     = Stop } }
           SPError -> -- Return with no new work
               return $ SR { sr_new_work = emptyWorkList
                           , sr_inerts   = inerts
                           , sr_stop     = Stop }
       }

data SPSolveResult = SPCantSolve | SPSolved WorkItem | SPError
-- SPCantSolve means that we can't do the unification because e.g. the variable is untouchable
-- SPSolved workItem' gives us a new *given* to go on 
-- SPError means that it's completely impossible to solve this equality, eg due to a kind error


-- @trySpontaneousSolve wi@ solves equalities where one side is a
-- touchable unification variable.
--     	    See Note [Touchables and givens] 
trySpontaneousSolve :: WorkItem -> TcS SPSolveResult
trySpontaneousSolve workItem@(CTyEqCan { cc_id = cv, cc_flavor = gw, cc_tyvar = tv1, cc_rhs = xi })
  | isGivenOrSolved gw
  = return SPCantSolve
  | Just tv2 <- tcGetTyVar_maybe xi
  = do { tch1 <- isTouchableMetaTyVar tv1
       ; tch2 <- isTouchableMetaTyVar tv2
       ; case (tch1, tch2) of
           (True,  True)  -> trySpontaneousEqTwoWay cv gw tv1 tv2
           (True,  False) -> trySpontaneousEqOneWay cv gw tv1 xi
           (False, True)  -> trySpontaneousEqOneWay cv gw tv2 (mkTyVarTy tv1)
	   _ -> return SPCantSolve }
  | otherwise
  = do { tch1 <- isTouchableMetaTyVar tv1
       ; if tch1 then trySpontaneousEqOneWay cv gw tv1 xi
                 else do { traceTcS "Untouchable LHS, can't spontaneously solve workitem:" 
                                    (ppr workItem) 
                         ; return SPCantSolve }
       }

  -- No need for 
  --      trySpontaneousSolve (CFunEqCan ...) = ...
  -- See Note [No touchables as FunEq RHS] in TcSMonad
trySpontaneousSolve _ = return SPCantSolve

----------------
trySpontaneousEqOneWay :: CoVar -> CtFlavor -> TcTyVar -> Xi -> TcS SPSolveResult
-- tv is a MetaTyVar, not untouchable
trySpontaneousEqOneWay cv gw tv xi	
  | not (isSigTyVar tv) || isTyVarTy xi 
  = do { let kxi = typeKind xi -- NB: 'xi' is fully rewritten according to the inerts 
                               -- so we have its more specific kind in our hands
       ; if kxi `isSubKind` tyVarKind tv then
             solveWithIdentity cv gw tv xi
         else return SPCantSolve
{-
         else if tyVarKind tv `isSubKind` kxi then
             return SPCantSolve -- kinds are compatible but we can't solveWithIdentity this way
                                -- This case covers the  a_touchable :: * ~ b_untouchable :: ?? 
                                -- which has to be deferred or floated out for someone else to solve 
                                -- it in a scope where 'b' is no longer untouchable.
         else do { addErrorTcS KindError gw (mkTyVarTy tv) xi -- See Note [Kind errors]
                 ; return SPError }
-}
       }
  | otherwise -- Still can't solve, sig tyvar and non-variable rhs
  = return SPCantSolve

----------------
trySpontaneousEqTwoWay :: CoVar -> CtFlavor -> TcTyVar -> TcTyVar -> TcS SPSolveResult
-- Both tyvars are *touchable* MetaTyvars so there is only a chance for kind error here
trySpontaneousEqTwoWay cv gw tv1 tv2
  | k1 `isSubKind` k2
  , nicer_to_update_tv2 = solveWithIdentity cv gw tv2 (mkTyVarTy tv1)
  | k2 `isSubKind` k1 
  = solveWithIdentity cv gw tv1 (mkTyVarTy tv2)
  | otherwise -- None is a subkind of the other, but they are both touchable! 
  = return SPCantSolve
    -- do { addErrorTcS KindError gw (mkTyVarTy tv1) (mkTyVarTy tv2)
    --   ; return SPError }
  where
    k1 = tyVarKind tv1
    k2 = tyVarKind tv2
    nicer_to_update_tv2 = isSigTyVar tv1 || isSystemName (Var.varName tv2)
\end{code}

Note [Kind errors] 
~~~~~~~~~~~~~~~~~~~~~~~~~~~~~~~~~
Consider the wanted problem: 
      alpha ~ (# Int, Int #) 
where alpha :: ?? and (# Int, Int #) :: (#). We can't spontaneously solve this constraint, 
but we should rather reject the program that give rise to it. If 'trySpontaneousEqTwoWay' 
simply returns @CantSolve@ then that wanted constraint is going to propagate all the way and 
get quantified over in inference mode. That's bad because we do know at this point that the 
constraint is insoluble. Instead, we call 'recKindErrorTcS' here, which will fail later on.

The same applies in canonicalization code in case of kind errors in the givens. 

However, when we canonicalize givens we only check for compatibility (@compatKind@). 
If there were a kind error in the givens, this means some form of inconsistency or dead code.

You may think that when we spontaneously solve wanteds we may have to look through the 
bindings to determine the right kind of the RHS type. E.g one may be worried that xi is 
@alpha@ where alpha :: ? and a previous spontaneous solving has set (alpha := f) with (f :: *).
But we orient our constraints so that spontaneously solved ones can rewrite all other constraint
so this situation can't happen. 

Note [Spontaneous solving and kind compatibility] 
~~~~~~~~~~~~~~~~~~~~~~~~~~~~~~~~~~~~~~~~~~~~~~~~~
Note that our canonical constraints insist that *all* equalities (tv ~
xi) or (F xis ~ rhs) require the LHS and the RHS to have *compatible*
the same kinds.  ("compatible" means one is a subKind of the other.)

  - It can't be *equal* kinds, because
     b) wanted constraints don't necessarily have identical kinds
               eg   alpha::? ~ Int
     b) a solved wanted constraint becomes a given

  - SPJ thinks that *given* constraints (tv ~ tau) always have that
    tau has a sub-kind of tv; and when solving wanted constraints
    in trySpontaneousEqTwoWay we re-orient to achieve this.

  - Note that the kind invariant is maintained by rewriting.
    Eg wanted1 rewrites wanted2; if both were compatible kinds before,
       wanted2 will be afterwards.  Similarly givens.

Caveat:
  - Givens from higher-rank, such as: 
          type family T b :: * -> * -> * 
          type instance T Bool = (->) 

          f :: forall a. ((T a ~ (->)) => ...) -> a -> ... 
          flop = f (...) True 
     Whereas we would be able to apply the type instance, we would not be able to 
     use the given (T Bool ~ (->)) in the body of 'flop' 


Note [Avoid double unifications] 
~~~~~~~~~~~~~~~~~~~~~~~~~~~~~~~~
The spontaneous solver has to return a given which mentions the unified unification
variable *on the left* of the equality. Here is what happens if not: 
  Original wanted:  (a ~ alpha),  (alpha ~ Int) 
We spontaneously solve the first wanted, without changing the order! 
      given : a ~ alpha      [having unified alpha := a] 
Now the second wanted comes along, but he cannot rewrite the given, so we simply continue.
At the end we spontaneously solve that guy, *reunifying*  [alpha := Int] 

We avoid this problem by orienting the resulting given so that the unification
variable is on the left.  [Note that alternatively we could attempt to
enforce this at canonicalization]

See also Note [No touchables as FunEq RHS] in TcSMonad; avoiding
double unifications is the main reason we disallow touchable
unification variables as RHS of type family equations: F xis ~ alpha.

\begin{code}
----------------

solveWithIdentity :: CoVar -> CtFlavor -> TcTyVar -> Xi -> TcS SPSolveResult
-- Solve with the identity coercion 
-- Precondition: kind(xi) is a sub-kind of kind(tv)
-- Precondition: CtFlavor is Wanted or Derived
-- See [New Wanted Superclass Work] to see why solveWithIdentity 
--     must work for Derived as well as Wanted
-- Returns: workItem where 
--        workItem = the new Given constraint
solveWithIdentity cv wd tv xi 
  = do { traceTcS "Sneaky unification:" $ 
                       vcat [text "Coercion variable:  " <+> ppr wd, 
                             text "Coercion:           " <+> pprEq (mkTyVarTy tv) xi,
                             text "Left  Kind is     : " <+> ppr (typeKind (mkTyVarTy tv)),
                             text "Right Kind is     : " <+> ppr (typeKind xi)
                  ]

       ; setWantedTyBind tv xi
       ; let refl_xi = mkReflCo xi
       ; cv_given <- newGivenCoVar (mkTyVarTy tv) xi refl_xi

       ; when (isWanted wd) (setCoBind cv refl_xi)
           -- We don't want to do this for Derived, that's why we use 'when (isWanted wd)'
       ; return $ SPSolved (CTyEqCan { cc_id = cv_given
                                     , cc_flavor = mkSolvedFlavor wd UnkSkol
                                     , cc_tyvar  = tv, cc_rhs = xi }) }
\end{code}


*********************************************************************************
*                                                                               * 
                       The interact-with-inert Stage
*                                                                               *
*********************************************************************************

Note [The Solver Invariant]
~~~~~~~~~~~~~~~~~~~~~~~~~~~
We always add Givens first.  So you might think that the solver has
the invariant

   If the work-item is Given, 
   then the inert item must Given

But this isn't quite true.  Suppose we have, 
    c1: [W] beta ~ [alpha], c2 : [W] blah, c3 :[W] alpha ~ Int
After processing the first two, we get
     c1: [G] beta ~ [alpha], c2 : [W] blah
Now, c3 does not interact with the the given c1, so when we spontaneously
solve c3, we must re-react it with the inert set.  So we can attempt a 
reaction between inert c2 [W] and work-item c3 [G].

It *is* true that [Solver Invariant]
   If the work-item is Given, 
   AND there is a reaction
   then the inert item must Given
or, equivalently,
   If the work-item is Given, 
   and the inert item is Wanted/Derived
   then there is no reaction

\begin{code}
-- Interaction result of  WorkItem <~> AtomicInert
data InteractResult
   = IR { ir_stop         :: StopOrContinue
            -- Stop
            --   => Reagent (work item) consumed.
            -- ContinueWith new_reagent
            --   => Reagent transformed but keep gathering interactions. 
            --      The transformed item remains inert with respect 
            --      to any previously encountered inerts.

        , ir_inert_action :: InertAction
            -- Whether the inert item should remain in the InertSet.

        , ir_new_work     :: WorkList
            -- new work items to add to the WorkList

        , ir_fire :: Maybe String    -- Tells whether a rule fired, and if so what
        }

-- What to do with the inert reactant.
data InertAction = KeepInert | DropInert 

mkIRContinue :: String -> WorkItem -> InertAction -> WorkList -> TcS InteractResult
mkIRContinue rule wi keep newWork 
  = return $ IR { ir_stop = ContinueWith wi, ir_inert_action = keep
                , ir_new_work = newWork, ir_fire = Just rule }

mkIRStopK :: String -> WorkList -> TcS InteractResult
mkIRStopK rule newWork
  = return $ IR { ir_stop = Stop, ir_inert_action = KeepInert
                , ir_new_work = newWork, ir_fire = Just rule }

mkIRStopD :: String -> WorkList -> TcS InteractResult
mkIRStopD rule newWork
  = return $ IR { ir_stop = Stop, ir_inert_action = DropInert
                , ir_new_work = newWork, ir_fire = Just rule }

noInteraction :: Monad m => WorkItem -> m InteractResult
noInteraction wi
  = return $ IR { ir_stop = ContinueWith wi, ir_inert_action = KeepInert
                , ir_new_work = emptyWorkList, ir_fire = Nothing }

data WhichComesFromInert = LeftComesFromInert | RightComesFromInert 
     -- See Note [Efficient Orientation] 


---------------------------------------------------
-- Interact a single WorkItem with the equalities of an inert set as
-- far as possible, i.e. until we get a Stop result from an individual
-- reaction (i.e. when the WorkItem is consumed), or until we've
-- interact the WorkItem with the entire equalities of the InertSet

interactWithInertEqsStage :: SimplifierStage 
interactWithInertEqsStage depth workItem inert
  = Bag.foldrBagM (interactNext depth) initITR (inert_eqs inert)
                        -- use foldr to preserve the order          
  where
    initITR = SR { sr_inerts   = inert { inert_eqs = emptyCCan }
                 , sr_new_work = emptyWorkList
                 , sr_stop     = ContinueWith workItem }

---------------------------------------------------
-- Interact a single WorkItem with *non-equality* constraints in the inert set. 
-- Precondition: equality interactions must have already happened, hence we have 
-- to pick up some information from the incoming inert, before folding over the 
-- "Other" constraints it contains!

interactWithInertsStage :: SimplifierStage
interactWithInertsStage depth workItem inert
  = let (relevant, inert_residual) = getISRelevant workItem inert 
        initITR = SR { sr_inerts   = inert_residual
                     , sr_new_work = emptyWorkList
                     , sr_stop     = ContinueWith workItem } 
    in Bag.foldrBagM (interactNext depth) initITR relevant 
                        -- use foldr to preserve the order
  where 
    getISRelevant :: CanonicalCt -> InertSet -> (CanonicalCts, InertSet) 
    getISRelevant (CFrozenErr {}) is = (emptyCCan, is)
                  -- Nothing s relevant; we have alread interacted
                  -- it with the equalities in the inert set

    getISRelevant (CDictCan { cc_class = cls } ) is
      = let (relevant, residual_map) = getRelevantCts cls (inert_dicts is)
        in (relevant, is { inert_dicts = residual_map }) 
    getISRelevant (CFunEqCan { cc_fun = tc } ) is 
      = let (relevant, residual_map) = getRelevantCts tc (inert_funeqs is) 
        in (relevant, is { inert_funeqs = residual_map })
    getISRelevant (CIPCan { cc_ip_nm = nm }) is 
      = let (relevant, residual_map) = getRelevantCts nm (inert_ips is)
        in (relevant, is { inert_ips = residual_map }) 
    -- An equality, finally, may kick everything except equalities out 
    -- because we have already interacted the equalities in interactWithInertEqsStage
    getISRelevant _eq_ct is  -- Equality, everything is relevant for this one 
                             -- TODO: if we were caching variables, we'd know that only 
                             --       some are relevant. Experiment with this for now. 
      = let cts = cCanMapToBag (inert_ips is) `unionBags` 
                    cCanMapToBag (inert_dicts is) `unionBags` cCanMapToBag (inert_funeqs is)
        in (cts, is { inert_dicts  = emptyCCanMap
                    , inert_ips    = emptyCCanMap
                    , inert_funeqs = emptyCCanMap })

interactNext :: SubGoalDepth -> AtomicInert -> StageResult -> TcS StageResult 
interactNext depth inert it
  | ContinueWith work_item <- sr_stop it
  = do { let inerts = sr_inerts it 

       ; IR { ir_new_work = new_work, ir_inert_action = inert_action
            , ir_fire = fire_info, ir_stop = stop } 
            <- interactWithInert inert work_item

       ; let mk_msg rule 
      	       = text rule <+> keep_doc
      	         <+> vcat [ ptext (sLit "Inert =") <+> ppr inert
      	                  , ptext (sLit "Work =")  <+> ppr work_item
      	                  , ppUnless (isEmptyWorkList new_work) $
                            ptext (sLit "New =") <+> ppr new_work ]
             keep_doc = case inert_action of
                 	  KeepInert -> ptext (sLit "[keep]")
                 	  DropInert -> ptext (sLit "[drop]")
       ; case fire_info of
           Just rule -> do { bumpStepCountTcS
                           ; traceFireTcS depth (mk_msg rule) }
           Nothing  -> return ()

       -- New inerts depend on whether we KeepInert or not 
       ; let inerts_new = case inert_action of
                            KeepInert -> inerts `updInertSet` inert
                            DropInert -> inerts

       ; return $ SR { sr_inerts   = inerts_new
                     , sr_new_work = sr_new_work it `unionWorkList` new_work
                     , sr_stop     = stop } }
  | otherwise 
  = return $ it { sr_inerts = (sr_inerts it) `updInertSet` inert }

-- Do a single interaction of two constraints.
interactWithInert :: AtomicInert -> WorkItem -> TcS InteractResult
interactWithInert inert workItem 
  = do { ctxt <- getTcSContext
       ; let is_allowed  = allowedInteraction (simplEqsOnly ctxt) inert workItem 

       ; if is_allowed then 
              doInteractWithInert inert workItem 
          else 
              noInteraction workItem 
       }

allowedInteraction :: Bool -> AtomicInert -> WorkItem -> Bool 
-- Allowed interactions 
allowedInteraction eqs_only (CDictCan {}) (CDictCan {}) = not eqs_only
allowedInteraction eqs_only (CIPCan {})   (CIPCan {})   = not eqs_only
allowedInteraction _ _ _ = True 

--------------------------------------------
doInteractWithInert :: CanonicalCt -> CanonicalCt -> TcS InteractResult
-- Identical class constraints.

doInteractWithInert
  inertItem@(CDictCan { cc_id = d1, cc_flavor = fl1, cc_class = cls1, cc_tyargs = tys1 }) 
   workItem@(CDictCan { cc_id = d2, cc_flavor = fl2, cc_class = cls2, cc_tyargs = tys2 })

  | cls1 == cls2  
  = do { let pty1 = ClassP cls1 tys1
             pty2 = ClassP cls2 tys2
             inert_pred_loc     = (pty1, pprFlavorArising fl1)
             work_item_pred_loc = (pty2, pprFlavorArising fl2)

       ; any_fundeps 
           <- if isGivenOrSolved fl1 && isGivenOrSolved fl2 then return Nothing
              -- NB: We don't create fds for given (and even solved), have not seen a useful
              -- situation for these and even if we did we'd have to be very careful to only
              -- create Derived's and not Wanteds. 

              else let fd_eqns = improveFromAnother inert_pred_loc work_item_pred_loc
                       wloc    = get_workitem_wloc fl2 
                   in rewriteWithFunDeps fd_eqns tys2 wloc
                      -- See Note [Efficient Orientation], [When improvement happens]

       ; case any_fundeps of
           -- No Functional Dependencies 
           Nothing             
               | eqTypes tys1 tys2 -> solveOneFromTheOther "Cls/Cls" (EvId d1,fl1) workItem
               | otherwise         -> noInteraction workItem

           -- Actual Functional Dependencies
           Just (rewritten_tys2,cos2,fd_work) 
               | not (eqTypes tys1 rewritten_tys2) 
               -- Standard thing: create derived fds and keep on going. Importantly we don't
               -- throw workitem back in the worklist because this can cause loops. See #5236.
               -> do { fd_cans <- mkCanonicalFDAsDerived fd_work
                     ; mkIRContinue "Cls/Cls fundep (not solved)" workItem KeepInert fd_cans }

               -- This WHOLE otherwise branch is an optimization where the fd made the things match
               | otherwise  
               , let dict_co = mkTyConAppCo (classTyCon cls1) cos2
               -> case fl2 of
                    Given {} 
                        -> pprPanic "Unexpected given!" (ppr inertItem $$ ppr workItem)
                           -- The only way to have created a fundep is if the inert was
                           -- wanted or derived, in which case the workitem can't be given!
                    Derived {}
                        -- The types were made to exactly match so we don't need 
                        -- the workitem any longer.
                        -> do { fd_cans <- mkCanonicalFDAsDerived fd_work
                               -- No rewriting really, so let's create deriveds fds
                              ; mkIRStopK "Cls/Cls fundep (solved)" fd_cans }
		    Wanted  {} 
		        | isDerived fl1 
                            -> do { setDictBind d2 (EvCast d1 dict_co)
			          ; let inert_w = inertItem { cc_flavor = fl2 }
			   -- A bit naughty: we take the inert Derived, 
			   -- turn it into a Wanted, use it to solve the work-item
			   -- and put it back into the work-list
			   -- Maybe rather than starting again, we could keep going 
                           -- with the rewritten workitem, having dropped the inert, but its
                           -- safe to restart.
                          
                           -- Also: we have rewriting so lets create wanted fds
                                  ; fd_cans <- mkCanonicalFDAsWanted fd_work
                                  ; mkIRStopD "Cls/Cls fundep (solved)" $ 
                                    workListFromNonEq inert_w `unionWorkList` fd_cans }
		        | otherwise
                        -> do { setDictBind d2 (EvCast d1 dict_co)
                          -- Rewriting is happening, so we have to create wanted fds
                              ; fd_cans <- mkCanonicalFDAsWanted fd_work
                              ; mkIRStopK "Cls/Cls fundep (solved)" fd_cans }
       }
  where get_workitem_wloc (Wanted wl)  = wl 
        get_workitem_wloc (Derived wl) = wl 
        get_workitem_wloc (Given {})   = panic "Unexpected given!"


-- Class constraint and given equality: use the equality to rewrite
-- the class constraint. 
doInteractWithInert (CTyEqCan { cc_id = cv, cc_flavor = ifl, cc_tyvar = tv, cc_rhs = xi }) 
                    (CDictCan { cc_id = dv, cc_flavor = wfl, cc_class = cl, cc_tyargs = xis }) 
  | ifl `canRewrite` wfl 
  , tv `elemVarSet` tyVarsOfTypes xis
  = do { rewritten_dict <- rewriteDict (cv,tv,xi) (dv,wfl,cl,xis)
            -- Continue with rewritten Dictionary because we can only be in the 
            -- interactWithEqsStage, so the dictionary is inert. 
       ; mkIRContinue "Eq/Cls" rewritten_dict KeepInert emptyWorkList }
    
doInteractWithInert (CDictCan { cc_id = dv, cc_flavor = ifl, cc_class = cl, cc_tyargs = xis }) 
           workItem@(CTyEqCan { cc_id = cv, cc_flavor = wfl, cc_tyvar = tv, cc_rhs = xi })
  | wfl `canRewrite` ifl
  , tv `elemVarSet` tyVarsOfTypes xis
  = do { rewritten_dict <- rewriteDict (cv,tv,xi) (dv,ifl,cl,xis)
       ; mkIRContinue "Cls/Eq" workItem DropInert (workListFromNonEq rewritten_dict) }

-- Implicit parameter and given equality: use the equality to rewrite
-- the class constraint.
doInteractWithInert (CTyEqCan { cc_id = cv, cc_flavor = ifl, cc_tyvar = tv, cc_rhs = xi }) 
                    (CIPCan { cc_id = ipid, cc_flavor = wfl, cc_ip_nm = nm, cc_ip_ty = ty }) 
  | ifl `canRewrite` wfl
  , tv `elemVarSet` tyVarsOfType ty 
  = do { rewritten_ip <- rewriteIP (cv,tv,xi) (ipid,wfl,nm,ty) 
       ; mkIRContinue "Eq/IP" rewritten_ip KeepInert emptyWorkList } 

doInteractWithInert (CIPCan { cc_id = ipid, cc_flavor = ifl, cc_ip_nm = nm, cc_ip_ty = ty }) 
           workItem@(CTyEqCan { cc_id = cv, cc_flavor = wfl, cc_tyvar = tv, cc_rhs = xi })
  | wfl `canRewrite` ifl
  , tv `elemVarSet` tyVarsOfType ty
  = do { rewritten_ip <- rewriteIP (cv,tv,xi) (ipid,ifl,nm,ty) 
       ; mkIRContinue "IP/Eq" workItem DropInert (workListFromNonEq rewritten_ip) }

-- Two implicit parameter constraints.  If the names are the same,
-- but their types are not, we generate a wanted type equality 
-- that equates the type (this is "improvement").  
-- However, we don't actually need the coercion evidence,
-- so we just generate a fresh coercion variable that isn't used anywhere.
doInteractWithInert (CIPCan { cc_id = id1, cc_flavor = ifl, cc_ip_nm = nm1, cc_ip_ty = ty1 }) 
           workItem@(CIPCan { cc_flavor = wfl, cc_ip_nm = nm2, cc_ip_ty = ty2 })
  | nm1 == nm2 && isGivenOrSolved wfl && isGivenOrSolved ifl
  = 	-- See Note [Overriding implicit parameters]
        -- Dump the inert item, override totally with the new one
	-- Do not require type equality
	-- For example, given let ?x::Int = 3 in let ?x::Bool = True in ...
	--              we must *override* the outer one with the inner one
    mkIRContinue "IP/IP override" workItem DropInert emptyWorkList

  | nm1 == nm2 && ty1 `eqType` ty2 
  = solveOneFromTheOther "IP/IP" (EvId id1,ifl) workItem 

  | nm1 == nm2
  =  	-- See Note [When improvement happens]
    do { co_var <- newCoVar ty2 ty1 -- See Note [Efficient Orientation]
       ; let flav = Wanted (combineCtLoc ifl wfl)
       ; cans <- mkCanonical flav co_var
       ; case wfl of
           Given   {} -> pprPanic "Unexpected given IP" (ppr workItem)
           Derived {} -> pprPanic "Unexpected derived IP" (ppr workItem)
           Wanted  {} ->
               do { setIPBind (cc_id workItem) $
                    EvCast id1 (mkSymCo (mkCoVarCo co_var))
                  ; mkIRStopK "IP/IP interaction (solved)" cans }
       }

-- Never rewrite a given with a wanted equality, and a type function
-- equality can never rewrite an equality. We rewrite LHS *and* RHS 
-- of function equalities so that our inert set exposes everything that 
-- we know about equalities.

-- Inert: equality, work item: function equality
doInteractWithInert (CTyEqCan { cc_id = cv1, cc_flavor = ifl, cc_tyvar = tv, cc_rhs = xi1 }) 
                    (CFunEqCan { cc_id = cv2, cc_flavor = wfl, cc_fun = tc
                               , cc_tyargs = args, cc_rhs = xi2 })
  | ifl `canRewrite` wfl 
  , tv `elemVarSet` tyVarsOfTypes (xi2:args) -- Rewrite RHS as well
  = do { rewritten_funeq <- rewriteFunEq (cv1,tv,xi1) (cv2,wfl,tc,args,xi2) 
       ; mkIRStopK "Eq/FunEq" (workListFromEq rewritten_funeq) } 
         -- Must Stop here, because we may no longer be inert after the rewritting.

-- Inert: function equality, work item: equality
doInteractWithInert (CFunEqCan {cc_id = cv1, cc_flavor = ifl, cc_fun = tc
                              , cc_tyargs = args, cc_rhs = xi1 }) 
           workItem@(CTyEqCan { cc_id = cv2, cc_flavor = wfl, cc_tyvar = tv, cc_rhs = xi2 })
  | wfl `canRewrite` ifl
  , tv `elemVarSet` tyVarsOfTypes (xi1:args) -- Rewrite RHS as well
  = do { rewritten_funeq <- rewriteFunEq (cv2,tv,xi2) (cv1,ifl,tc,args,xi1) 
       ; mkIRContinue "FunEq/Eq" workItem DropInert (workListFromEq rewritten_funeq) } 
         -- One may think that we could (KeepTransformedInert rewritten_funeq) 
         -- but that is wrong, because it may end up not being inert with respect 
         -- to future inerts. Example: 
         -- Original inert = {    F xis ~  [a], b ~ Maybe Int } 
         -- Work item comes along = a ~ [b] 
         -- If we keep { F xis ~ [b] } in the inert set we will end up with: 
         --      { F xis ~ [b], b ~ Maybe Int, a ~ [Maybe Int] } 
         -- At the end, which is *not* inert. So we should unfortunately DropInert here.

doInteractWithInert (CFunEqCan { cc_id = cv1, cc_flavor = fl1, cc_fun = tc1
                               , cc_tyargs = args1, cc_rhs = xi1 }) 
           workItem@(CFunEqCan { cc_id = cv2, cc_flavor = fl2, cc_fun = tc2
                               , cc_tyargs = args2, cc_rhs = xi2 })
  | tc1 == tc2 && and (zipWith eqType args1 args2) 
  , Just GivenSolved <- isGiven_maybe fl1 
  = mkIRContinue "Funeq/Funeq" workItem DropInert emptyWorkList
  | tc1 == tc2 && and (zipWith eqType args1 args2) 
  , Just GivenSolved <- isGiven_maybe fl2 
  = mkIRStopK "Funeq/Funeq" emptyWorkList

  | fl1 `canSolve` fl2 && lhss_match
  = do { cans <- rewriteEqLHS LeftComesFromInert  (mkCoVarCo cv1,xi1) (cv2,fl2,xi2) 
       ; mkIRStopK "FunEq/FunEq" cans } 
  | fl2 `canSolve` fl1 && lhss_match
  = do { cans <- rewriteEqLHS RightComesFromInert (mkCoVarCo cv2,xi2) (cv1,fl1,xi1) 
       ; mkIRContinue "FunEq/FunEq" workItem DropInert cans }
  where
    lhss_match = tc1 == tc2 && eqTypes args1 args2 

doInteractWithInert (CTyEqCan { cc_id = cv1, cc_flavor = fl1, cc_tyvar = tv1, cc_rhs = xi1 }) 
           workItem@(CTyEqCan { cc_id = cv2, cc_flavor = fl2, cc_tyvar = tv2, cc_rhs = xi2 })
-- Check for matching LHS 
  | fl1 `canSolve` fl2 && tv1 == tv2 
  = do { cans <- rewriteEqLHS LeftComesFromInert (mkCoVarCo cv1,xi1) (cv2,fl2,xi2) 
       ; mkIRStopK "Eq/Eq lhs" cans } 

  | fl2 `canSolve` fl1 && tv1 == tv2 
  = do { cans <- rewriteEqLHS RightComesFromInert (mkCoVarCo cv2,xi2) (cv1,fl1,xi1) 
       ; mkIRContinue "Eq/Eq lhs" workItem DropInert cans }

-- Check for rewriting RHS 
  | fl1 `canRewrite` fl2 && tv1 `elemVarSet` tyVarsOfType xi2 
  = do { rewritten_eq <- rewriteEqRHS (cv1,tv1,xi1) (cv2,fl2,tv2,xi2) 
       ; mkIRStopK "Eq/Eq rhs" rewritten_eq }

  | fl2 `canRewrite` fl1 && tv2 `elemVarSet` tyVarsOfType xi1
  = do { rewritten_eq <- rewriteEqRHS (cv2,tv2,xi2) (cv1,fl1,tv1,xi1) 
       ; mkIRContinue "Eq/Eq rhs" workItem DropInert rewritten_eq } 

doInteractWithInert (CTyEqCan   { cc_id = cv1, cc_flavor = fl1, cc_tyvar = tv1, cc_rhs = xi1 })
                    (CFrozenErr { cc_id = cv2, cc_flavor = fl2 })
  | fl1 `canRewrite` fl2 && tv1 `elemVarSet` tyVarsOfEvVar cv2
  = do { rewritten_frozen <- rewriteFrozen (cv1, tv1, xi1) (cv2, fl2)
       ; mkIRStopK "Frozen/Eq" rewritten_frozen }

doInteractWithInert (CFrozenErr { cc_id = cv2, cc_flavor = fl2 })
           workItem@(CTyEqCan   { cc_id = cv1, cc_flavor = fl1, cc_tyvar = tv1, cc_rhs = xi1 })
  | fl1 `canRewrite` fl2 && tv1 `elemVarSet` tyVarsOfEvVar cv2
  = do { rewritten_frozen <- rewriteFrozen (cv1, tv1, xi1) (cv2, fl2)
       ; mkIRContinue "Frozen/Eq" workItem DropInert rewritten_frozen }

-- Fall-through case for all other situations
doInteractWithInert _ workItem = noInteraction workItem

numericReactionsStage :: SimplifierStage
numericReactionsStage workItem inert | isNumWork =
  do res <- canonicalNum grelevant drelevant wrelevant workItem
     return SR
       { sr_stop = case numNext res of
                     Nothing -> Stop
                     Just v  -> ContinueWith v
       , sr_new_work = numNewWork res
       , sr_inerts =
           case numInert res of
             Nothing  -> inert
             Just ins -> foldrBag (flip updInertSet) inert_residual ins
       }

  where (grelevant, drelevant, wrelevant, inert_residual) = getNumInerts inert
        isNumWork = case workItem of
                      CFunEqCan { cc_fun   = f }  -> isNumFun f
                      CDictCan  { cc_class = c }  -> isNumClass c
                      _                           -> False

numericReactionsStage workItem inert = return
  SR { sr_inerts    = inert
     , sr_new_work  = emptyBag
     , sr_stop      = ContinueWith workItem
     }

-- Extract constraints which may interact with numeric predicates.
getNumInerts :: InertSet -> (CanonicalCts, CanonicalCts, CanonicalCts, InertSet)
getNumInerts i =
  let (gfuns, dfuns, wfuns, other_funs) =
                                    partitionCCanMap isNumFun (inert_funeqs i)
      (gcls, dcls, wcls, other_cls) =
                                    partitionCCanMap isNumClass (inert_dicts i)
  in ( unionWorkLists gfuns gcls
     , unionWorkLists dfuns dcls
     , unionWorkLists wfuns wcls
     , i { inert_funeqs = other_funs, inert_dicts = other_cls }
     )


isNumFun :: TyCon -> Bool
isNumFun tc = tyConName tc `elem` [ addTyFamName, mulTyFamName, expTyFamName ]

-- Does not include 'TypeNat' (it does not interact with numeric predicates).
isNumClass :: Class -> Bool
isNumClass cls  = className cls == lessThanEqualClassName

partitionCCanMap ::
  Ord a => (a -> Bool) -> CCanMap a ->
                          (CanonicalCts, CanonicalCts, CanonicalCts, CCanMap a)
partitionCCanMap p cmap =
  let (relw,not_relw) = Map.partitionWithKey (\k _ -> p k) (cts_wanted cmap)
      (reld,not_reld) = Map.partitionWithKey (\k _ -> p k) (cts_derived cmap)
      (relg,not_relg) = Map.partitionWithKey (\k _ -> p k) (cts_given  cmap)
  in ( unionManyBags (Map.elems relg)   -- These our assumptions.
     , unionManyBags (Map.elems reld)   -- These are facts implied by the goals.
     , unionManyBags (Map.elems relw)   -- These are our goals.
     , cmap { cts_wanted  = not_relw
            , cts_given   = not_relg
            , cts_derived = not_reld
            }
     )

-------------------------
-- Equational Rewriting 
rewriteDict  :: (CoVar, TcTyVar, Xi) -> (DictId, CtFlavor, Class, [Xi]) -> TcS CanonicalCt
rewriteDict (cv,tv,xi) (dv,gw,cl,xis) 
  = do { let cos  = map (liftCoSubstWith [tv] [mkCoVarCo cv]) xis   -- xis[tv] ~ xis[xi]
             args = substTysWith [tv] [xi] xis
             con  = classTyCon cl 
             dict_co = mkTyConAppCo con cos 
       ; dv' <- newDictVar cl args 
       ; case gw of 
           Wanted {}         -> setDictBind dv (EvCast dv' (mkSymCo dict_co))
           Given {}          -> setDictBind dv' (EvCast dv dict_co) 
           Derived {}        -> return () -- Derived dicts we don't set any evidence

       ; return (CDictCan { cc_id = dv'
                          , cc_flavor = gw 
                          , cc_class = cl 
                          , cc_tyargs = args }) } 

rewriteIP :: (CoVar,TcTyVar,Xi) -> (EvVar,CtFlavor, IPName Name, TcType) -> TcS CanonicalCt 
rewriteIP (cv,tv,xi) (ipid,gw,nm,ty) 
  = do { let ip_co = liftCoSubstWith [tv] [mkCoVarCo cv] ty     -- ty[tv] ~ t[xi]
             ty'   = substTyWith   [tv] [xi] ty
       ; ipid' <- newIPVar nm ty' 
       ; case gw of 
           Wanted {}         -> setIPBind ipid  (EvCast ipid' (mkSymCo ip_co))
           Given {}          -> setIPBind ipid' (EvCast ipid ip_co) 
           Derived {}        -> return () -- Derived ips: we don't set any evidence

       ; return (CIPCan { cc_id = ipid'
                        , cc_flavor = gw
                        , cc_ip_nm = nm
                        , cc_ip_ty = ty' }) }
   
rewriteFunEq :: (CoVar,TcTyVar,Xi) -> (CoVar,CtFlavor,TyCon, [Xi], Xi) -> TcS CanonicalCt
rewriteFunEq (cv1,tv,xi1) (cv2,gw, tc,args,xi2)                   -- cv2 :: F args ~ xi2
  = do { let co_subst = liftCoSubstWith [tv] [mkCoVarCo cv1]
             arg_cos  = map co_subst args
             args'    = substTysWith [tv] [xi1] args
             fun_co   = mkTyConAppCo tc arg_cos                -- fun_co :: F args ~ F args'

             xi2'    = substTyWith [tv] [xi1] xi2
             xi2_co  = co_subst xi2 -- xi2_co :: xi2 ~ xi2'

       ; cv2' <- newCoVar (mkTyConApp tc args') xi2'
       ; case gw of 
           Wanted {} -> setCoBind cv2  (fun_co         `mkTransCo` 
                                        mkCoVarCo cv2' `mkTransCo` 
                                        mkSymCo xi2_co)
           Given {}  -> setCoBind cv2' (mkSymCo fun_co `mkTransCo` 
                                        mkCoVarCo cv2  `mkTransCo` 
                                        xi2_co)
           Derived {} -> return () 

       ; return (CFunEqCan { cc_id = cv2'
                           , cc_flavor = gw
                           , cc_tyargs = args'
                           , cc_fun = tc 
                           , cc_rhs = xi2' }) }


rewriteEqRHS :: (CoVar,TcTyVar,Xi) -> (CoVar,CtFlavor,TcTyVar,Xi) -> TcS WorkList
-- Use the first equality to rewrite the second, flavors already checked. 
-- E.g.          c1 : tv1 ~ xi1   c2 : tv2 ~ xi2
-- rewrites c2 to give
--               c2' : tv2 ~ xi2[xi1/tv1]
-- We must do an occurs check to sure the new constraint is canonical
-- So we might return an empty bag
rewriteEqRHS (cv1,tv1,xi1) (cv2,gw,tv2,xi2) 
  | Just tv2' <- tcGetTyVar_maybe xi2'
  , tv2 == tv2'	 -- In this case xi2[xi1/tv1] = tv2, so we have tv2~tv2
  = do { when (isWanted gw) (setCoBind cv2 (mkSymCo co2')) 
       ; return emptyWorkList } 
  | otherwise
  = do { cv2' <- newCoVar (mkTyVarTy tv2) xi2'
       ; case gw of
             Wanted {} -> setCoBind cv2 $ mkCoVarCo cv2' `mkTransCo` 
                                          mkSymCo co2'
             Given {}  -> setCoBind cv2' $ mkCoVarCo cv2 `mkTransCo` 
                                           co2'
             Derived {} -> return ()
       ; canEqToWorkList gw cv2' (mkTyVarTy tv2) xi2' }
  where 
    xi2' = substTyWith [tv1] [xi1] xi2 
    co2' = liftCoSubstWith [tv1] [mkCoVarCo cv1] xi2  -- xi2 ~ xi2[xi1/tv1]

rewriteEqLHS :: WhichComesFromInert -> (Coercion,Xi) -> (CoVar,CtFlavor,Xi) -> TcS WorkList
-- Used to ineract two equalities of the following form: 
-- First Equality:   co1: (XXX ~ xi1)  
-- Second Equality:  cv2: (XXX ~ xi2) 
-- Where the cv1 `canRewrite` cv2 equality 
-- We have an option of creating new work (xi1 ~ xi2) OR (xi2 ~ xi1), 
--    See Note [Efficient Orientation] for that 
rewriteEqLHS LeftComesFromInert (co1,xi1) (cv2,gw,xi2) 
  = do { cv2' <- newCoVar xi2 xi1 
       ; case gw of 
           Wanted {} -> setCoBind cv2 $ 
                        co1 `mkTransCo` mkSymCo (mkCoVarCo cv2')
           Given {}  -> setCoBind cv2' $ 
                        mkSymCo (mkCoVarCo cv2) `mkTransCo` co1 
           Derived {} -> return ()
       ; mkCanonical gw cv2' }

rewriteEqLHS RightComesFromInert (co1,xi1) (cv2,gw,xi2) 
  = do { cv2' <- newCoVar xi1 xi2
       ; case gw of
           Wanted {} -> setCoBind cv2 $
                        co1 `mkTransCo` mkCoVarCo cv2'
           Given {}  -> setCoBind cv2' $
                        mkSymCo co1 `mkTransCo` mkCoVarCo cv2
           Derived {} -> return ()
       ; mkCanonical gw cv2' }

rewriteFrozen :: (CoVar,TcTyVar,Xi) -> (CoVar,CtFlavor) -> TcS WorkList
rewriteFrozen (cv1, tv1, xi1) (cv2, fl2)
  = do { cv2' <- newCoVar ty2a' ty2b'  -- ty2a[xi1/tv1] ~ ty2b[xi1/tv1]
       ; case fl2 of
             Wanted {} -> setCoBind cv2 $ co2a'                `mkTransCo`
                       	         	  mkCoVarCo cv2' `mkTransCo`
                       	         	  mkSymCo co2b'

             Given {} -> setCoBind cv2' $ mkSymCo co2a'  `mkTransCo`
                      	 		  mkCoVarCo cv2  `mkTransCo`
                      	 		  co2b'

             Derived {} -> return ()

      ; return (workListFromNonEq $ CFrozenErr { cc_id = cv2', cc_flavor = fl2 }) }
  where
    (ty2a, ty2b) = coVarKind cv2          -- cv2 : ty2a ~ ty2b
    ty2a' = substTyWith [tv1] [xi1] ty2a
    ty2b' = substTyWith [tv1] [xi1] ty2b

    co2a' = liftCoSubstWith [tv1] [mkCoVarCo cv1] ty2a  -- ty2a ~ ty2a[xi1/tv1]
    co2b' = liftCoSubstWith [tv1] [mkCoVarCo cv1] ty2b  -- ty2b ~ ty2b[xi1/tv1]

solveOneFromTheOther_ExtraWork :: String -> (EvTerm, CtFlavor) 
                               -> CanonicalCt -> WorkList -> TcS InteractResult
-- First argument inert, second argument work-item. They both represent 
-- wanted/given/derived evidence for the *same* predicate so 
-- we can discharge one directly from the other. 
--
-- Precondition: value evidence only (implicit parameters, classes) 
--               not coercion
solveOneFromTheOther_ExtraWork info (ev_term,ifl) workItem extra_work
  | isDerived wfl
  = mkIRStopK ("Solved[DW] " ++ info) extra_work

  | isDerived ifl -- The inert item is Derived, we can just throw it away, 
    	      	  -- The workItem is inert wrt earlier inert-set items, 
		  -- so it's safe to continue on from this point
  = mkIRContinue ("Solved[DI] " ++ info) workItem DropInert extra_work
  
  | Just GivenSolved <- isGiven_maybe ifl, isGivenOrSolved wfl
    -- Same if the inert is a GivenSolved -- just get rid of it
  = mkIRContinue ("Solved[SI] " ++ info) workItem DropInert extra_work

  | otherwise
  = ASSERT( ifl `canSolve` wfl )
      -- Because of Note [The Solver Invariant], plus Derived dealt with
    do { when (isWanted wfl) $ setEvBind wid ev_term
           -- Overwrite the binding, if one exists
	   -- If both are Given, we already have evidence; no need to duplicate
       ; mkIRStopK ("Solved " ++ info) extra_work }
  where 
     wfl = cc_flavor workItem
     wid = cc_id workItem


solveOneFromTheOther :: String -> (EvTerm, CtFlavor) -> CanonicalCt -> TcS InteractResult
solveOneFromTheOther str evfl ct 
  = solveOneFromTheOther_ExtraWork str evfl ct emptyWorkList -- extra work is empty 

\end{code}

Note [Superclasses and recursive dictionaries]
~~~~~~~~~~~~~~~~~~~~~~~~~~~~~~~~~~~~~~~~~~~~~~
    Overlaps with Note [SUPERCLASS-LOOP 1]
                  Note [SUPERCLASS-LOOP 2]
                  Note [Recursive instances and superclases]
    ToDo: check overlap and delete redundant stuff

Right before adding a given into the inert set, we must
produce some more work, that will bring the superclasses 
of the given into scope. The superclass constraints go into 
our worklist. 

When we simplify a wanted constraint, if we first see a matching
instance, we may produce new wanted work. To (1) avoid doing this work 
twice in the future and (2) to handle recursive dictionaries we may ``cache'' 
this item as given into our inert set WITHOUT adding its superclass constraints, 
otherwise we'd be in danger of creating a loop [In fact this was the exact reason
for doing the isGoodRecEv check in an older version of the type checker]. 

But now we have added partially solved constraints to the worklist which may 
interact with other wanteds. Consider the example: 

Example 1: 

    class Eq b => Foo a b        --- 0-th selector
    instance Eq a => Foo [a] a   --- fooDFun

and wanted (Foo [t] t). We are first going to see that the instance matches 
and create an inert set that includes the solved (Foo [t] t) but not its superclasses:
       d1 :_g Foo [t] t                 d1 := EvDFunApp fooDFun d3 
Our work list is going to contain a new *wanted* goal
       d3 :_w Eq t 

Ok, so how do we get recursive dictionaries, at all: 

Example 2:

    data D r = ZeroD | SuccD (r (D r));
    
    instance (Eq (r (D r))) => Eq (D r) where
        ZeroD     == ZeroD     = True
        (SuccD a) == (SuccD b) = a == b
        _         == _         = False;
    
    equalDC :: D [] -> D [] -> Bool;
    equalDC = (==);

We need to prove (Eq (D [])). Here's how we go:

	d1 :_w Eq (D [])

by instance decl, holds if
	d2 :_w Eq [D []]
	where 	d1 = dfEqD d2

*BUT* we have an inert set which gives us (no superclasses): 
        d1 :_g Eq (D []) 
By the instance declaration of Eq we can show the 'd2' goal if 
	d3 :_w Eq (D [])
	where	d2 = dfEqList d3
		d1 = dfEqD d2
Now, however this wanted can interact with our inert d1 to set: 
        d3 := d1 
and solve the goal. Why was this interaction OK? Because, if we chase the 
evidence of d1 ~~> dfEqD d2 ~~-> dfEqList d3, so by setting d3 := d1 we 
are really setting
        d3 := dfEqD2 (dfEqList d3) 
which is FINE because the use of d3 is protected by the instance function 
applications. 

So, our strategy is to try to put solved wanted dictionaries into the
inert set along with their superclasses (when this is meaningful,
i.e. when new wanted goals are generated) but solve a wanted dictionary
from a given only in the case where the evidence variable of the
wanted is mentioned in the evidence of the given (recursively through
the evidence binds) in a protected way: more instance function applications 
than superclass selectors.

Here are some more examples from GHC's previous type checker


Example 3: 
This code arises in the context of "Scrap Your Boilerplate with Class"

    class Sat a
    class Data ctx a
    instance  Sat (ctx Char)             => Data ctx Char       -- dfunData1
    instance (Sat (ctx [a]), Data ctx a) => Data ctx [a]        -- dfunData2

    class Data Maybe a => Foo a    

    instance Foo t => Sat (Maybe t)                             -- dfunSat

    instance Data Maybe a => Foo a                              -- dfunFoo1
    instance Foo a        => Foo [a]                            -- dfunFoo2
    instance                 Foo [Char]                         -- dfunFoo3

Consider generating the superclasses of the instance declaration
	 instance Foo a => Foo [a]

So our problem is this
    d0 :_g Foo t
    d1 :_w Data Maybe [t] 

We may add the given in the inert set, along with its superclasses
[assuming we don't fail because there is a matching instance, see 
 tryTopReact, given case ]
  Inert:
    d0 :_g Foo t 
  WorkList 
    d01 :_g Data Maybe t  -- d2 := EvDictSuperClass d0 0 
    d1 :_w Data Maybe [t] 
Then d2 can readily enter the inert, and we also do solving of the wanted
  Inert: 
    d0 :_g Foo t 
    d1 :_s Data Maybe [t]           d1 := dfunData2 d2 d3 
  WorkList
    d2 :_w Sat (Maybe [t])          
    d3 :_w Data Maybe t
    d01 :_g Data Maybe t 
Now, we may simplify d2 more: 
  Inert:
      d0 :_g Foo t 
      d1 :_s Data Maybe [t]           d1 := dfunData2 d2 d3 
      d1 :_g Data Maybe [t] 
      d2 :_g Sat (Maybe [t])          d2 := dfunSat d4 
  WorkList: 
      d3 :_w Data Maybe t 
      d4 :_w Foo [t] 
      d01 :_g Data Maybe t 

Now, we can just solve d3.
  Inert
      d0 :_g Foo t 
      d1 :_s Data Maybe [t]           d1 := dfunData2 d2 d3 
      d2 :_g Sat (Maybe [t])          d2 := dfunSat d4 
  WorkList
      d4 :_w Foo [t] 
      d01 :_g Data Maybe t 
And now we can simplify d4 again, but since it has superclasses we *add* them to the worklist:
  Inert
      d0 :_g Foo t 
      d1 :_s Data Maybe [t]           d1 := dfunData2 d2 d3 
      d2 :_g Sat (Maybe [t])          d2 := dfunSat d4 
      d4 :_g Foo [t]                  d4 := dfunFoo2 d5 
  WorkList:
      d5 :_w Foo t 
      d6 :_g Data Maybe [t]           d6 := EvDictSuperClass d4 0
      d01 :_g Data Maybe t 
Now, d5 can be solved! (and its superclass enter scope) 
  Inert
      d0 :_g Foo t 
      d1 :_s Data Maybe [t]           d1 := dfunData2 d2 d3 
      d2 :_g Sat (Maybe [t])          d2 := dfunSat d4 
      d4 :_g Foo [t]                  d4 := dfunFoo2 d5 
      d5 :_g Foo t                    d5 := dfunFoo1 d7
  WorkList:
      d7 :_w Data Maybe t
      d6 :_g Data Maybe [t]
      d8 :_g Data Maybe t            d8 := EvDictSuperClass d5 0
      d01 :_g Data Maybe t 

Now, two problems: 
   [1] Suppose we pick d8 and we react him with d01. Which of the two givens should 
       we keep? Well, we *MUST NOT* drop d01 because d8 contains recursive evidence 
       that must not be used (look at case interactInert where both inert and workitem
       are givens). So we have several options: 
       - Drop the workitem always (this will drop d8)
              This feels very unsafe -- what if the work item was the "good" one
              that should be used later to solve another wanted?
       - Don't drop anyone: the inert set may contain multiple givens! 
              [This is currently implemented] 

The "don't drop anyone" seems the most safe thing to do, so now we come to problem 2: 
  [2] We have added both d6 and d01 in the inert set, and we are interacting our wanted
      d7. Now the [isRecDictEv] function in the ineration solver 
      [case inert-given workitem-wanted] will prevent us from interacting d7 := d8 
      precisely because chasing the evidence of d8 leads us to an unguarded use of d7. 

      So, no interaction happens there. Then we meet d01 and there is no recursion 
      problem there [isRectDictEv] gives us the OK to interact and we do solve d7 := d01! 
             
Note [SUPERCLASS-LOOP 1]
~~~~~~~~~~~~~~~~~~~~~~~~
We have to be very, very careful when generating superclasses, lest we
accidentally build a loop. Here's an example:

  class S a

  class S a => C a where { opc :: a -> a }
  class S b => D b where { opd :: b -> b }
  
  instance C Int where
     opc = opd
  
  instance D Int where
     opd = opc

From (instance C Int) we get the constraint set {ds1:S Int, dd:D Int}
Simplifying, we may well get:
	$dfCInt = :C ds1 (opd dd)
	dd  = $dfDInt
	ds1 = $p1 dd
Notice that we spot that we can extract ds1 from dd.  

Alas!  Alack! We can do the same for (instance D Int):

	$dfDInt = :D ds2 (opc dc)
	dc  = $dfCInt
	ds2 = $p1 dc

And now we've defined the superclass in terms of itself.
Two more nasty cases are in
	tcrun021
	tcrun033

Solution: 
  - Satisfy the superclass context *all by itself* 
    (tcSimplifySuperClasses)
  - And do so completely; i.e. no left-over constraints
    to mix with the constraints arising from method declarations


Note [SUPERCLASS-LOOP 2]
~~~~~~~~~~~~~~~~~~~~~~~~
We need to be careful when adding "the constaint we are trying to prove".
Suppose we are *given* d1:Ord a, and want to deduce (d2:C [a]) where

	class Ord a => C a where
	instance Ord [a] => C [a] where ...

Then we'll use the instance decl to deduce C [a] from Ord [a], and then add the
superclasses of C [a] to avails.  But we must not overwrite the binding
for Ord [a] (which is obtained from Ord a) with a superclass selection or we'll just
build a loop! 

Here's another variant, immortalised in tcrun020
	class Monad m => C1 m
	class C1 m => C2 m x
	instance C2 Maybe Bool
For the instance decl we need to build (C1 Maybe), and it's no good if
we run around and add (C2 Maybe Bool) and its superclasses to the avails 
before we search for C1 Maybe.

Here's another example 
 	class Eq b => Foo a b
	instance Eq a => Foo [a] a
If we are reducing
	(Foo [t] t)

we'll first deduce that it holds (via the instance decl).  We must not
then overwrite the Eq t constraint with a superclass selection!

At first I had a gross hack, whereby I simply did not add superclass constraints
in addWanted, though I did for addGiven and addIrred.  This was sub-optimal,
becuase it lost legitimate superclass sharing, and it still didn't do the job:
I found a very obscure program (now tcrun021) in which improvement meant the
simplifier got two bites a the cherry... so something seemed to be an Stop
first time, but reducible next time.

Now we implement the Right Solution, which is to check for loops directly 
when adding superclasses.  It's a bit like the occurs check in unification.

Note [Recursive instances and superclases]
~~~~~~~~~~~~~~~~~~~~~~~~~~~~~~~~~~~~~~~~~~
Consider this code, which arises in the context of "Scrap Your 
Boilerplate with Class".  

    class Sat a
    class Data ctx a
    instance  Sat (ctx Char)             => Data ctx Char
    instance (Sat (ctx [a]), Data ctx a) => Data ctx [a]

    class Data Maybe a => Foo a

    instance Foo t => Sat (Maybe t)

    instance Data Maybe a => Foo a
    instance Foo a        => Foo [a]
    instance                 Foo [Char]

In the instance for Foo [a], when generating evidence for the superclasses
(ie in tcSimplifySuperClasses) we need a superclass (Data Maybe [a]).
Using the instance for Data, we therefore need
        (Sat (Maybe [a], Data Maybe a)
But we are given (Foo a), and hence its superclass (Data Maybe a).
So that leaves (Sat (Maybe [a])).  Using the instance for Sat means
we need (Foo [a]).  And that is the very dictionary we are bulding
an instance for!  So we must put that in the "givens".  So in this
case we have
	Given:  Foo a, Foo [a]
	Wanted: Data Maybe [a]

BUT we must *not not not* put the *superclasses* of (Foo [a]) in
the givens, which is what 'addGiven' would normally do. Why? Because
(Data Maybe [a]) is the superclass, so we'd "satisfy" the wanted 
by selecting a superclass from Foo [a], which simply makes a loop.

On the other hand we *must* put the superclasses of (Foo a) in
the givens, as you can see from the derivation described above.

Conclusion: in the very special case of tcSimplifySuperClasses
we have one 'given' (namely the "this" dictionary) whose superclasses
must not be added to 'givens' by addGiven.  

There is a complication though.  Suppose there are equalities
      instance (Eq a, a~b) => Num (a,b)
Then we normalise the 'givens' wrt the equalities, so the original
given "this" dictionary is cast to one of a different type.  So it's a
bit trickier than before to identify the "special" dictionary whose
superclasses must not be added. See test
   indexed-types/should_run/EqInInstance

We need a persistent property of the dictionary to record this
special-ness.  Current I'm using the InstLocOrigin (a bit of a hack,
but cool), which is maintained by dictionary normalisation.
Specifically, the InstLocOrigin is
	     NoScOrigin
then the no-superclass thing kicks in.  WATCH OUT if you fiddle
with InstLocOrigin!

Note [MATCHING-SYNONYMS]
~~~~~~~~~~~~~~~~~~~~~~~~
When trying to match a dictionary (D tau) to a top-level instance, or a 
type family equation (F taus_1 ~ tau_2) to a top-level family instance, 
we do *not* need to expand type synonyms because the matcher will do that for us.


Note [RHS-FAMILY-SYNONYMS] 
~~~~~~~~~~~~~~~~~~~~~~~~~~
The RHS of a family instance is represented as yet another constructor which is 
like a type synonym for the real RHS the programmer declared. Eg: 
    type instance F (a,a) = [a] 
Becomes: 
    :R32 a = [a]      -- internal type synonym introduced
    F (a,a) ~ :R32 a  -- instance 

When we react a family instance with a type family equation in the work list 
we keep the synonym-using RHS without expansion. 


*********************************************************************************
*                                                                               * 
                       The top-reaction Stage
*                                                                               *
*********************************************************************************

\begin{code}
-- If a work item has any form of interaction with top-level we get this 
data TopInteractResult 
  = NoTopInt         -- No top-level interaction
                     -- Equivalent to (SomeTopInt emptyWorkList (ContinueWith work_item))
  | SomeTopInt 
      { tir_new_work  :: WorkList	-- Sub-goals or new work (could be given, 
                                        --                        for superclasses)
      , tir_new_inert :: StopOrContinue -- The input work item, ready to become *inert* now: 
      }                       		-- NB: in ``given'' (solved) form if the 
                              		-- original was wanted or given and instance match
                              		-- was found, but may also be in wanted form if we 
                                        -- only reacted with functional dependencies 
					-- arising from top-level instances.

topReactionsStage :: SimplifierStage
topReactionsStage depth workItem inerts
  = do { tir <- tryTopReact inerts workItem
             -- NB: we pass the inerts as well. See Note [Instance and Given overlap]
       ; case tir of
           NoTopInt ->
               return $ SR { sr_inerts   = inerts
                           , sr_new_work = emptyWorkList
                           , sr_stop     = ContinueWith workItem }
           SomeTopInt tir_new_work tir_new_inert ->
               do { bumpStepCountTcS
                  ; traceFireTcS depth (ptext (sLit "Top react")
                       <+> vcat [ ptext (sLit "Work =") <+> ppr workItem
                                , ptext (sLit "New =") <+> ppr tir_new_work ])
                  ; return $ SR { sr_inerts   = inerts
                           	, sr_new_work = tir_new_work
                           	, sr_stop     = tir_new_inert
                           	} }
       }

tryTopReact :: InertSet -> WorkItem -> TcS TopInteractResult 
tryTopReact inerts workitem 
  = do {  -- A flag controls the amount of interaction allowed
          -- See Note [Simplifying RULE lhs constraints]
         ctxt <- getTcSContext
       ; if allowedTopReaction (simplEqsOnly ctxt) workitem 
         then do { traceTcS "tryTopReact / calling doTopReact" (ppr workitem)
                 ; doTopReact inerts workitem }
         else return NoTopInt 
       } 

allowedTopReaction :: Bool -> WorkItem -> Bool
allowedTopReaction eqs_only (CDictCan {}) = not eqs_only
allowedTopReaction _        _             = True

doTopReact :: InertSet -> WorkItem -> TcS TopInteractResult
-- The work item does not react with the inert set, so try interaction with top-level instances
-- NB: The place to add superclasses in *not* in doTopReact stage. Instead superclasses are 
--     added in the worklist as part of the canonicalisation process. 
-- See Note [Adding superclasses] in TcCanonical.

-- Given dictionary
-- See Note [Given constraint that matches an instance declaration]
doTopReact _inerts (CDictCan { cc_flavor = Given {} })
  = return NoTopInt -- NB: Superclasses already added since it's canonical

-- Derived dictionary: just look for functional dependencies
doTopReact _inerts workItem@(CDictCan { cc_flavor = Derived loc
                                      , cc_class = cls, cc_tyargs = xis })
  = do { instEnvs <- getInstEnvs
       ; let fd_eqns = improveFromInstEnv instEnvs
                                                (ClassP cls xis, pprArisingAt loc)
       ; m <- rewriteWithFunDeps fd_eqns xis loc
       ; case m of
           Nothing -> return NoTopInt
           Just (xis',_,fd_work) ->
               let workItem' = workItem { cc_tyargs = xis' }
                   -- Deriveds are not supposed to have identity (cc_id is unused!)
               in do { fd_cans <- mkCanonicalFDAsDerived fd_work
                     ; return $ SomeTopInt { tir_new_work  = fd_cans 
                                           , tir_new_inert = ContinueWith workItem' }
                     }
       }


-- Wanted dictionary
doTopReact inerts workItem@(CDictCan { cc_flavor = fl@(Wanted loc)
                                     , cc_class = cls, cc_tyargs = xis })
  -- See Note [MATCHING-SYNONYMS]
  = do { traceTcS "doTopReact" (ppr workItem)
       ; instEnvs <- getInstEnvs
       ; let fd_eqns = improveFromInstEnv instEnvs $ (ClassP cls xis, pprArisingAt loc)

       ; any_fundeps <- rewriteWithFunDeps fd_eqns xis loc
       ; case any_fundeps of
           -- No Functional Dependencies
           Nothing ->
               do { lkup_inst_res  <- matchClassInst inerts cls xis loc
                  ; case lkup_inst_res of
                      GenInst wtvs ev_term
                          -> doSolveFromInstance wtvs ev_term workItem emptyWorkList
                      NoInstance
                          -> return NoTopInt
                  }
           -- Actual Functional Dependencies
           Just (xis',cos,fd_work) ->
               do { lkup_inst_res <- matchClassInst inerts cls xis' loc
                  ; case lkup_inst_res of
                      NoInstance
                          -> do { fd_cans <- mkCanonicalFDAsDerived fd_work
                                ; return $
                                 SomeTopInt { tir_new_work  = fd_cans
                                             , tir_new_inert = ContinueWith workItem } }
                      -- This WHOLE branch is an optimization: we can immediately discharge the dictionary
                      GenInst wtvs ev_term
                          -> do { let dict_co = mkTyConAppCo (classTyCon cls) cos
                                ; fd_cans <- mkCanonicalFDAsWanted fd_work
                                ; dv' <- newDictVar cls xis'
                                ; setDictBind dv' ev_term
                                ; doSolveFromInstance wtvs (EvCast dv' dict_co) workItem fd_cans }
                  } }

   where doSolveFromInstance :: [WantedEvVar] 
                             -> EvTerm 
                             -> CanonicalCt 
                             -> WorkList -> TcS TopInteractResult
         -- Precondition: evidence term matches the predicate of cc_id of workItem
         doSolveFromInstance wtvs ev_term workItem extra_work
            | null wtvs
            = do { traceTcS "doTopReact/found nullary instance for" (ppr (cc_id workItem))
                 ; setDictBind (cc_id workItem) ev_term
                 ; return $ SomeTopInt { tir_new_work  = extra_work
                                       , tir_new_inert = Stop } }
            | otherwise 
            = do { traceTcS "doTopReact/found non-nullary instance for" (ppr (cc_id workItem))
                 ; setDictBind (cc_id workItem) ev_term 
                        -- Solved and new wanted work produced, you may cache the 
                        -- (tentatively solved) dictionary as Solved given.
                 ; let solved    = workItem { cc_flavor = solved_fl }
                       solved_fl = mkSolvedFlavor fl UnkSkol  
                 ; inst_work <- canWanteds wtvs
                 ; return $ SomeTopInt { tir_new_work  = inst_work `unionWorkList` extra_work
                                       , tir_new_inert = ContinueWith solved } }


-- Type functions
doTopReact _inerts (CFunEqCan { cc_flavor = fl })
  | Just GivenSolved <- isGiven_maybe fl
  = return NoTopInt -- If Solved, no more interactions should happen

-- Otherwise, it's a Given, Derived, or Wanted
doTopReact _inerts workItem@(CFunEqCan { cc_id = cv, cc_flavor = fl
                                       , cc_fun = tc, cc_tyargs = args, cc_rhs = xi })
  = ASSERT (isSynFamilyTyCon tc)   -- No associated data families have reached that far 
    do { match_res <- matchFam tc args -- See Note [MATCHING-SYNONYMS]
       ; case match_res of 
           MatchInstNo -> return NoTopInt 
           MatchInstSingle (rep_tc, rep_tys)
             -> do { let Just coe_tc = tyConFamilyCoercion_maybe rep_tc
                         Just rhs_ty = tcView (mkTyConApp rep_tc rep_tys)
			    -- Eagerly expand away the type synonym on the
			    -- RHS of a type function, so that it never
			    -- appears in an error message
                            -- See Note [Type synonym families] in TyCon
                         coe = mkAxInstCo coe_tc rep_tys 
                   ; case fl of
                       Wanted {} -> do { cv' <- newCoVar rhs_ty xi
                                       ; setCoBind cv $ coe `mkTransCo` mkCoVarCo cv'
                                       ; can_cts <- mkCanonical fl cv'
                                       ; let solved = workItem { cc_flavor = solved_fl }
                                             solved_fl = mkSolvedFlavor fl UnkSkol
                                       ; if isEmptyWorkList can_cts then 
                                              return (SomeTopInt can_cts Stop) -- No point in caching
                                         else return $ 
                                              SomeTopInt { tir_new_work = can_cts
                                                         , tir_new_inert = ContinueWith solved }
                                       }
                       Given {} -> do { cv' <- newGivenCoVar xi rhs_ty $ 
                                               mkSymCo (mkCoVarCo cv) `mkTransCo` coe 
                                      ; can_cts <- mkCanonical fl cv'
                                      ; return $ 
                                        SomeTopInt { tir_new_work = can_cts
                                                   , tir_new_inert = Stop }
                                      }
                       Derived {} -> do { cv' <- newDerivedId (EqPred xi rhs_ty)
                                        ; can_cts <- mkCanonical fl cv'
                                        ; return $ 
                                          SomeTopInt { tir_new_work = can_cts
                                                     , tir_new_inert = Stop }
                                        }
                   }
           _ 
             -> panicTcS $ text "TcSMonad.matchFam returned multiple instances!"
       }


-- Any other work item does not react with any top-level equations
doTopReact _inerts _workItem = return NoTopInt 
\end{code}


Note [FunDep and implicit parameter reactions] 
~~~~~~~~~~~~~~~~~~~~~~~~~~~~~~~~~~~~~~~~~~~~~~
Currently, our story of interacting two dictionaries (or a dictionary
and top-level instances) for functional dependencies, and implicit
paramters, is that we simply produce new wanted equalities.  So for example

        class D a b | a -> b where ... 
    Inert: 
        d1 :g D Int Bool
    WorkItem: 
        d2 :w D Int alpha

    We generate the extra work item
        cv :w alpha ~ Bool
    where 'cv' is currently unused.  However, this new item reacts with d2,
    discharging it in favour of a new constraint d2' thus:
        d2' :w D Int Bool
	d2 := d2' |> D Int cv
    Now d2' can be discharged from d1

We could be more aggressive and try to *immediately* solve the dictionary 
using those extra equalities. With the same inert set and work item we
might dischard d2 directly:

        cv :w alpha ~ Bool
        d2 := d1 |> D Int cv

But in general it's a bit painful to figure out the necessary coercion,
so we just take the first approach. Here is a better example. Consider:
    class C a b c | a -> b 
And: 
     [Given]  d1 : C T Int Char 
     [Wanted] d2 : C T beta Int 
In this case, it's *not even possible* to solve the wanted immediately. 
So we should simply output the functional dependency and add this guy
[but NOT its superclasses] back in the worklist. Even worse: 
     [Given] d1 : C T Int beta 
     [Wanted] d2: C T beta Int 
Then it is solvable, but its very hard to detect this on the spot. 

It's exactly the same with implicit parameters, except that the
"aggressive" approach would be much easier to implement.

Note [When improvement happens]
~~~~~~~~~~~~~~~~~~~~~~~~~~~~~~~
We fire an improvement rule when

  * Two constraints match (modulo the fundep)
      e.g. C t1 t2, C t1 t3    where C a b | a->b
    The two match because the first arg is identical

  * At least one is not Given.  If they are both given, we don't fire
    the reaction because we have no way of constructing evidence for a
    new equality nor does it seem right to create a new wanted goal
    (because the goal will most likely contain untouchables, which
    can't be solved anyway)!
   
Note that we *do* fire the improvement if one is Given and one is Derived.
The latter can be a superclass of a wanted goal. Example (tcfail138)
    class L a b | a -> b
    class (G a, L a b) => C a b

    instance C a b' => G (Maybe a)
    instance C a b  => C (Maybe a) a
    instance L (Maybe a) a

When solving the superclasses of the (C (Maybe a) a) instance, we get
  Given:  C a b  ... and hance by superclasses, (G a, L a b)
  Wanted: G (Maybe a)
Use the instance decl to get
  Wanted: C a b'
The (C a b') is inert, so we generate its Derived superclasses (L a b'),
and now we need improvement between that derived superclass an the Given (L a b)

Note [Overriding implicit parameters]
~~~~~~~~~~~~~~~~~~~~~~~~~~~~~~~~~~~~~
Consider
   f :: (?x::a) -> Bool -> a
  
   g v = let ?x::Int = 3 
         in (f v, let ?x::Bool = True in f v)

This should probably be well typed, with
   g :: Bool -> (Int, Bool)

So the inner binding for ?x::Bool *overrides* the outer one.
Hence a work-item Given overrides an inert-item Given.

Note [Given constraint that matches an instance declaration]
~~~~~~~~~~~~~~~~~~~~~~~~~~~~~~~~~~~~~~~~~~~~~~~~~~~~~~~~~~~~
What should we do when we discover that one (or more) top-level 
instances match a given (or solved) class constraint? We have 
two possibilities:

  1. Reject the program. The reason is that there may not be a unique
     best strategy for the solver. Example, from the OutsideIn(X) paper:
       instance P x => Q [x] 
       instance (x ~ y) => R [x] y 
     
       wob :: forall a b. (Q [b], R b a) => a -> Int 

       g :: forall a. Q [a] => [a] -> Int 
       g x = wob x 

       will generate the impliation constraint: 
            Q [a] => (Q [beta], R beta [a]) 
       If we react (Q [beta]) with its top-level axiom, we end up with a 
       (P beta), which we have no way of discharging. On the other hand, 
       if we react R beta [a] with the top-level we get  (beta ~ a), which 
       is solvable and can help us rewrite (Q [beta]) to (Q [a]) which is 
       now solvable by the given Q [a]. 
 
     However, this option is restrictive, for instance [Example 3] from 
     Note [Recursive dictionaries] will fail to work. 

  2. Ignore the problem, hoping that the situations where there exist indeed
     such multiple strategies are rare: Indeed the cause of the previous 
     problem is that (R [x] y) yields the new work (x ~ y) which can be 
     *spontaneously* solved, not using the givens. 

We are choosing option 2 below but we might consider having a flag as well.


Note [New Wanted Superclass Work] 
~~~~~~~~~~~~~~~~~~~~~~~~~~~~~~~~~
Even in the case of wanted constraints, we may add some superclasses 
as new given work. The reason is: 

        To allow FD-like improvement for type families. Assume that 
        we have a class 
             class C a b | a -> b 
        and we have to solve the implication constraint: 
             C a b => C a beta 
        Then, FD improvement can help us to produce a new wanted (beta ~ b) 

        We want to have the same effect with the type family encoding of 
        functional dependencies. Namely, consider: 
             class (F a ~ b) => C a b 
        Now suppose that we have: 
               given: C a b 
               wanted: C a beta 
        By interacting the given we will get given (F a ~ b) which is not 
        enough by itself to make us discharge (C a beta). However, we 
        may create a new derived equality from the super-class of the
        wanted constraint (C a beta), namely derived (F a ~ beta). 
        Now we may interact this with given (F a ~ b) to get: 
                  derived :  beta ~ b 
        But 'beta' is a touchable unification variable, and hence OK to 
        unify it with 'b', replacing the derived evidence with the identity. 

        This requires trySpontaneousSolve to solve *derived*
        equalities that have a touchable in their RHS, *in addition*
        to solving wanted equalities.

We also need to somehow use the superclasses to quantify over a minimal, 
constraint see note [Minimize by Superclasses] in TcSimplify.


Finally, here is another example where this is useful. 

Example 1:
----------
   class (F a ~ b) => C a b 
And we are given the wanteds:
      w1 : C a b 
      w2 : C a c 
      w3 : b ~ c 
We surely do *not* want to quantify over (b ~ c), since if someone provides
dictionaries for (C a b) and (C a c), these dictionaries can provide a proof 
of (b ~ c), hence no extra evidence is necessary. Here is what will happen: 

     Step 1: We will get new *given* superclass work, 
             provisionally to our solving of w1 and w2
             
               g1: F a ~ b, g2 : F a ~ c, 
               w1 : C a b, w2 : C a c, w3 : b ~ c

             The evidence for g1 and g2 is a superclass evidence term: 

               g1 := sc w1, g2 := sc w2

     Step 2: The givens will solve the wanted w3, so that 
               w3 := sym (sc w1) ; sc w2 
                  
     Step 3: Now, one may naively assume that then w2 can be solve from w1
             after rewriting with the (now solved equality) (b ~ c). 
             
             But this rewriting is ruled out by the isGoodRectDict! 

Conclusion, we will (correctly) end up with the unsolved goals 
    (C a b, C a c)   

NB: The desugarer needs be more clever to deal with equalities 
    that participate in recursive dictionary bindings. 

\begin{code}
data LookupInstResult
  = NoInstance
  | GenInst [WantedEvVar] EvTerm 

<<<<<<< HEAD
matchClassInst :: Class -> [Type] -> WantedLoc -> TcS LookupInstResult

matchClassInst clas [ ty ] _
  | className clas == typeNatClassName
  , Just n <- isNumberTy ty = return (GenInst [] (EvInteger n))

matchClassInst clas tys loc
=======
matchClassInst :: InertSet -> Class -> [Type] -> WantedLoc -> TcS LookupInstResult
matchClassInst inerts clas tys loc
>>>>>>> a8defd8a
   = do { let pred = mkClassPred clas tys 
        ; mb_result <- matchClass clas tys
        ; untch <- getUntouchables
        ; case mb_result of
            MatchInstNo   -> return NoInstance
            MatchInstMany -> return NoInstance -- defer any reactions of a multitude until
                                               -- we learn more about the reagent 
            MatchInstSingle (_,_)
              | given_overlap untch -> 
                  do { traceTcS "Delaying instance application" $ 
                       vcat [ text "Workitem=" <+> pprPredTy (ClassP clas tys)
                            , text "Silents and their superclasses=" <+> ppr silents_and_their_scs
                            , text "All given dictionaries=" <+> ppr all_given_dicts ]
                     ; return NoInstance -- see Note [Instance and Given overlap]
                     }

            MatchInstSingle (dfun_id, mb_inst_tys) ->
              do { checkWellStagedDFun pred dfun_id loc

 	-- It's possible that not all the tyvars are in
	-- the substitution, tenv. For example:
	--	instance C X a => D X where ...
	-- (presumably there's a functional dependency in class C)
	-- Hence mb_inst_tys :: Either TyVar TcType 

                 ; tys <- instDFunTypes mb_inst_tys
                 ; let (theta, _) = tcSplitPhiTy (applyTys (idType dfun_id) tys)
                 ; if null theta then
                       return (GenInst [] (EvDFunApp dfun_id tys []))
                   else do
                     { ev_vars <- instDFunConstraints theta
                     ; let wevs = [EvVarX w loc | w <- ev_vars]
                     ; return $ GenInst wevs (EvDFunApp dfun_id tys ev_vars) }
                 }
        }
   where given_overlap :: TcsUntouchables -> Bool
         given_overlap untch
           = foldlBag (\r d -> r || matchable untch d) False all_given_dicts

         matchable untch (CDictCan { cc_class = clas', cc_tyargs = sys, cc_flavor = fl })
           | Just GivenOrig <- isGiven_maybe fl
           , clas' == clas
           , does_not_originate_in_a_silent clas' sys
           = case tcUnifyTys (\tv -> if isTouchableMetaTyVar_InRange untch tv && 
                                        tv `elemVarSet` tyVarsOfTypes tys
                                     then BindMe else Skolem) tys sys of
           -- We can't learn anything more about any variable at this point, so the only
           -- cause of overlap can be by an instantiation of a touchable unification
           -- variable. Hence we only bind touchable unification variables. In addition,
           -- we use tcUnifyTys instead of tcMatchTys to rule out cyclic substitutions.
                Nothing -> False
                Just _  -> True
           | otherwise = False -- No overlap with a solved, already been taken care of 
                               -- by the overlap check with the instance environment.
         matchable _tys ct = pprPanic "Expecting dictionary!" (ppr ct)

         does_not_originate_in_a_silent clas sys
             -- UGLY: See Note [Silent parameters overlapping]
           = null $ filter (eqPred (ClassP clas sys)) silents_and_their_scs

         silents_and_their_scs 
           = foldlBag (\acc rvnt -> case rvnt of
                        CDictCan { cc_id = d, cc_class = c, cc_tyargs = s }
                         | isSilentEvVar d -> (ClassP c s) : (transSuperClasses c s) ++ acc 
                        _ -> acc) [] all_given_dicts

         -- TODO:
         -- When silent parameters will go away we should simply select from 
         -- the given map of the inert set. 
         all_given_dicts = Map.fold unionBags emptyCCan (cts_given $ inert_dicts inerts)

\end{code}

Note [Silent parameters overlapping]
~~~~~~~~~~~~~~~~~~~~~~~~~~~~~~~~~~~~
DV 12/05/2011:
The long-term goal is to completely remove silent superclass
parameters when checking instance declarations. But until then we must
make sure that we never prevent the application of an instance
declaration because of a potential match from a silent parameter --
after all we are supposed to have solved that silent parameter from
some instance, anyway! In effect silent parameters behave more like
Solved than like Given.

A concrete example appears in typecheck/SilentParametersOverlapping.hs

Note [Instance and Given overlap]
~~~~~~~~~~~~~~~~~~~~~~~~~~~~~~~~~
Assume that we have an inert set that looks as follows:
       [Given] D [Int]
And an instance declaration: 
       instance C a => D [a]
A new wanted comes along of the form: 
       [Wanted] D [alpha]

One possibility is to apply the instance declaration which will leave us 
with an unsolvable goal (C alpha). However, later on a new constraint may 
arise (for instance due to a functional dependency between two later dictionaries), 
that will add the equality (alpha ~ Int), in which case our ([Wanted] D [alpha]) 
will be transformed to [Wanted] D [Int], which could have been discharged by the given. 

The solution is that in matchClassInst and eventually in topReact, we get back with 
a matching instance, only when there is no Given in the inerts which is unifiable to
this particular dictionary.

The end effect is that, much as we do for overlapping instances, we delay choosing a 
class instance if there is a possibility of another instance OR a given to match our 
constraint later on. This fixes bugs #4981 and #5002.

This is arguably not easy to appear in practice due to our aggressive prioritization 
of equality solving over other constraints, but it is possible. I've added a test case 
in typecheck/should-compile/GivenOverlapping.hs

Moreover notice that our goals here are different than the goals of the top-level 
overlapping checks. There we are interested in validating the following principle:
 
    If we inline a function f at a site where the same global instance environment
    is available as the instance environment at the definition site of f then we 
    should get the same behaviour. 

But for the Given Overlap check our goal is just related to completeness of 
constraint solving. 



<|MERGE_RESOLUTION|>--- conflicted
+++ resolved
@@ -32,11 +32,8 @@
 import Outputable
 
 import TcRnTypes
-<<<<<<< HEAD
+import TcMType ( isSilentEvVar )
 import TcTypeNats
-=======
-import TcMType ( isSilentEvVar )
->>>>>>> a8defd8a
 import TcErrors
 import TcSMonad
 import Bag
@@ -1163,7 +1160,7 @@
 doInteractWithInert _ workItem = noInteraction workItem
 
 numericReactionsStage :: SimplifierStage
-numericReactionsStage workItem inert | isNumWork =
+numericReactionsStage _depth workItem inert_s | isNumWork =
   do res <- canonicalNum grelevant drelevant wrelevant workItem
      return SR
        { sr_stop = case numNext res of
@@ -1172,19 +1169,19 @@
        , sr_new_work = numNewWork res
        , sr_inerts =
            case numInert res of
-             Nothing  -> inert
+             Nothing  -> inert_s
              Just ins -> foldrBag (flip updInertSet) inert_residual ins
        }
 
-  where (grelevant, drelevant, wrelevant, inert_residual) = getNumInerts inert
+  where (grelevant, drelevant, wrelevant, inert_residual) = getNumInerts inert_s
         isNumWork = case workItem of
                       CFunEqCan { cc_fun   = f }  -> isNumFun f
                       CDictCan  { cc_class = c }  -> isNumClass c
                       _                           -> False
 
-numericReactionsStage workItem inert = return
-  SR { sr_inerts    = inert
-     , sr_new_work  = emptyBag
+numericReactionsStage _ workItem inert_set = return
+  SR { sr_inerts    = inert_set
+     , sr_new_work  = emptyWorkList
      , sr_stop      = ContinueWith workItem
      }
 
@@ -1195,9 +1192,9 @@
                                     partitionCCanMap isNumFun (inert_funeqs i)
       (gcls, dcls, wcls, other_cls) =
                                     partitionCCanMap isNumClass (inert_dicts i)
-  in ( unionWorkLists gfuns gcls
-     , unionWorkLists dfuns dcls
-     , unionWorkLists wfuns wcls
+  in ( unionBags gfuns gcls
+     , unionBags dfuns dcls
+     , unionBags wfuns wcls
      , i { inert_funeqs = other_funs, inert_dicts = other_cls }
      )
 
@@ -2143,18 +2140,14 @@
   = NoInstance
   | GenInst [WantedEvVar] EvTerm 
 
-<<<<<<< HEAD
-matchClassInst :: Class -> [Type] -> WantedLoc -> TcS LookupInstResult
-
-matchClassInst clas [ ty ] _
+matchClassInst :: InertSet -> Class -> [Type] -> WantedLoc -> TcS LookupInstResult
+
+matchClassInst _ clas [ ty ] _
   | className clas == typeNatClassName
   , Just n <- isNumberTy ty = return (GenInst [] (EvInteger n))
 
-matchClassInst clas tys loc
-=======
-matchClassInst :: InertSet -> Class -> [Type] -> WantedLoc -> TcS LookupInstResult
+
 matchClassInst inerts clas tys loc
->>>>>>> a8defd8a
    = do { let pred = mkClassPred clas tys 
         ; mb_result <- matchClass clas tys
         ; untch <- getUntouchables
