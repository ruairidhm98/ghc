--- conflicted
+++ resolved
@@ -9,16 +9,10 @@
 
 module TcBinds ( tcLocalBinds, tcTopBinds, tcRecSelBinds,
                  tcHsBootSigs, tcPolyCheck,
-<<<<<<< HEAD
-                 PragFun, tcSpecPrags, tcSpecWrapper,
-                 tcVectDecls,
-                 TcSigInfo(..), TcSigFun, mkPragFun,
-=======
                  tcSpecPrags, tcSpecWrapper,
                  tcVectDecls,
                  TcSigInfo(..), TcSigFun,
                  TcPragEnv, mkPragEnv,
->>>>>>> 474d4ccc
                  instTcTySig, instTcTySigFromId, findScopedTyVars,
                  badBootDeclErr, mkExport ) where
 
