--- conflicted
+++ resolved
@@ -1,4 +1,4 @@
-o%
+%
 % (c) The University of Glasgow 2006
 % (c) The GRASP/AQUA Project, Glasgow University, 1992-1998
 %
@@ -772,12 +772,8 @@
 {-
   where
     unflatten_one orig_ct cts
-<<<<<<< HEAD
       = do { traceTc "unflatten {" (ppr orig_ct)
-           ; zct <- zonkCt orig_ct                -- First we need to fully zonk 
-=======
-      = do { zct <- zonkCt orig_ct                -- First we need to fully zonk
->>>>>>> 2e4f3642
+           ; zct <- zonkCt orig_ct                -- First we need to fully zonk
            ; mct <- try_zonk_fun_eq orig_ct zct   -- Then try to solve if family equation
            ; traceTc "unflatten }" (ppr mct)
            ; return $ maybe cts (`consBag` cts) mct }
