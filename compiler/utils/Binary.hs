{-# OPTIONS_GHC -O2 -funbox-strict-fields #-}
{-# LANGUAGE DeriveGeneric, DefaultSignatures, KindSignatures, FlexibleContexts, TypeOperators, StandaloneDeriving, DeriveAnyClass, BangPatterns, TypeApplications, AllowAmbiguousTypes, DataKinds, TypeFamilies, MagicHash, ScopedTypeVariables, UndecidableInstances, FlexibleInstances, CPP, MultiWayIf, PolyKinds #-}

module Binary (

  Binary(..),

  putAt, getAt,
  putTo, getFrom,

  lazyPut, lazyGet,

  encode, decode,

  module Binary.Internal,

) where

import Binary.Internal

import Data.Char
import Foreign
import GHC.Generics

import BasicTypes
import Data.Array
import Data.Kind (Type)
import Data.Time
import SrcLoc
import Fingerprint
import GHC.Serialized
import Type.Reflection
import Type.Reflection.Unsafe
import GHC.Real (Ratio(..))

import Control.Monad
import Data.List

import GhcPrelude
import FastString
import PlainPanic

import qualified Data.ByteString      as Strict
import qualified Data.ByteString.Lazy as Lazy

import GHC.TypeLits
import GHC.Exts

-- -----------------------------------------------------------------------------
-- Class
-- -----------------------------------------------------------------------------

class Binary a where
  put :: a -> Put ()
  get :: Get a

  default put :: (Generic a, GBinary (Rep a)) => a -> Put ()
  put = gput . from

  default get :: (Generic a, GBinary (Rep a)) => Get a
  get = to <$> gget

-- -----------------------------------------------------------------------------
-- Convenience functions
-- -----------------------------------------------------------------------------

encode :: Binary a => a -> BinData
encode = runPut . put

decode :: Binary a => BinData -> a
decode bd = runGet bd get

-- Put the argument at the specified pointer, leaving the current index
-- at the location after that.
putAt :: Binary a => Bin a -> a -> Put ()
putAt ptr x = seekP ptr >> put x

-- Get data from the specified pointer, leaving the current index at the
-- location after that.
getAt :: Binary a => Bin a -> Get a
getAt ptr = seekG ptr >> get

-- Put the argument at the specified pointer, and return to the current
-- location afterwards.
putTo :: Binary a => Bin a -> a -> Put ()
putTo ptr x = do
  here <- tellP
  seekP ptr
  put x
  seekP here

-- Get data from the specified pointer, and return to the current location
-- afterwards.
getFrom :: Binary a => Bin a -> Get a
getFrom ptr = do
  here <- tellG
  seekG ptr
  x <- get
  seekG here
  return x

-- -----------------------------------------------------------------------------
-- Lazy reading and writing
-- -----------------------------------------------------------------------------

lazyPut :: Binary a => a -> Put ()
lazyPut a = do
  p_a <- tellP
  put p_a
  put a
  q <- tellP
  putAt p_a q
  seekP q

lazyGet :: Binary a => Get a
lazyGet = do
  p   <- get
  p_a <- tellG
  a   <- getSlice p . interleaveG $ getAt p_a
  seekG p
  return a

-- -----------------------------------------------------------------------------
-- Generics
-- -----------------------------------------------------------------------------
<<<<<<< HEAD
=======
-- Encode numbers in LEB128 encoding.
-- Requires one byte of space per 7 bits of data.
--
-- There are signed and unsigned variants.
-- Do NOT use the unsigned one for signed values, at worst it will
-- result in wrong results, at best it will lead to bad performance
-- when coercing negative values to an unsigned type.
--
-- We mark them as SPECIALIZE as it's extremely critical that they get specialized
-- to their specific types.
--
-- TODO: Each use of putByte performs a bounds check,
--       we should use putPrimMax here. However it's quite hard to return
--       the number of bytes written into putPrimMax without allocating an
--       Int for it, while the code below does not allocate at all.
--       So we eat the cost of the bounds check instead of increasing allocations
--       for now.

-- Unsigned numbers
{-# SPECIALISE putULEB128 :: BinHandle -> Word -> IO () #-}
{-# SPECIALISE putULEB128 :: BinHandle -> Word64 -> IO () #-}
{-# SPECIALISE putULEB128 :: BinHandle -> Word32 -> IO () #-}
{-# SPECIALISE putULEB128 :: BinHandle -> Word16 -> IO () #-}
{-# SPECIALISE putULEB128 :: BinHandle -> Int -> IO () #-}
{-# SPECIALISE putULEB128 :: BinHandle -> Int64 -> IO () #-}
{-# SPECIALISE putULEB128 :: BinHandle -> Int32 -> IO () #-}
{-# SPECIALISE putULEB128 :: BinHandle -> Int16 -> IO () #-}
putULEB128 :: forall a. (Integral a, FiniteBits a) => BinHandle -> a -> IO ()
putULEB128 bh w =
#if defined(DEBUG)
    (if w < 0 then panic "putULEB128: Signed number" else id) $
#endif
    go w
  where
    go :: a -> IO ()
    go w
      | w <= (127 :: a)
      = putByte bh (fromIntegral w :: Word8)
      | otherwise = do
        -- bit 7 (8th bit) indicates more to come.
        let !byte = setBit (fromIntegral w) 7 :: Word8
        putByte bh byte
        go (w `unsafeShiftR` 7)

{-# SPECIALISE getULEB128 :: BinHandle -> IO Word #-}
{-# SPECIALISE getULEB128 :: BinHandle -> IO Word64 #-}
{-# SPECIALISE getULEB128 :: BinHandle -> IO Word32 #-}
{-# SPECIALISE getULEB128 :: BinHandle -> IO Word16 #-}
{-# SPECIALISE getULEB128 :: BinHandle -> IO Int #-}
{-# SPECIALISE getULEB128 :: BinHandle -> IO Int64 #-}
{-# SPECIALISE getULEB128 :: BinHandle -> IO Int32 #-}
{-# SPECIALISE getULEB128 :: BinHandle -> IO Int16 #-}
getULEB128 :: forall a. (Integral a, FiniteBits a) => BinHandle -> IO a
getULEB128 bh =
    go 0 0
  where
    go :: Int -> a -> IO a
    go shift w = do
        b <- getByte bh
        let !hasMore = testBit b 7
        let !val = w .|. ((clearBit (fromIntegral b) 7) `unsafeShiftL` shift) :: a
        if hasMore
            then do
                go (shift+7) val
            else
                return $! val

-- Signed numbers
{-# SPECIALISE putSLEB128 :: BinHandle -> Word -> IO () #-}
{-# SPECIALISE putSLEB128 :: BinHandle -> Word64 -> IO () #-}
{-# SPECIALISE putSLEB128 :: BinHandle -> Word32 -> IO () #-}
{-# SPECIALISE putSLEB128 :: BinHandle -> Word16 -> IO () #-}
{-# SPECIALISE putSLEB128 :: BinHandle -> Int -> IO () #-}
{-# SPECIALISE putSLEB128 :: BinHandle -> Int64 -> IO () #-}
{-# SPECIALISE putSLEB128 :: BinHandle -> Int32 -> IO () #-}
{-# SPECIALISE putSLEB128 :: BinHandle -> Int16 -> IO () #-}
putSLEB128 :: forall a. (Integral a, Bits a) => BinHandle -> a -> IO ()
putSLEB128 bh initial = go initial
  where
    go :: a -> IO ()
    go val = do
        let !byte = fromIntegral (clearBit val 7) :: Word8
        let !val' = val `unsafeShiftR` 7
        let !signBit = testBit byte 6
        let !done =
                -- Unsigned value, val' == 0 and last value can
                -- be discriminated from a negative number.
                ((val' == 0 && not signBit) ||
                -- Signed value,
                 (val' == -1 && signBit))

        let !byte' = if done then byte else setBit byte 7
        putByte bh byte'

        unless done $ go val'

{-# SPECIALISE getSLEB128 :: BinHandle -> IO Word #-}
{-# SPECIALISE getSLEB128 :: BinHandle -> IO Word64 #-}
{-# SPECIALISE getSLEB128 :: BinHandle -> IO Word32 #-}
{-# SPECIALISE getSLEB128 :: BinHandle -> IO Word16 #-}
{-# SPECIALISE getSLEB128 :: BinHandle -> IO Int #-}
{-# SPECIALISE getSLEB128 :: BinHandle -> IO Int64 #-}
{-# SPECIALISE getSLEB128 :: BinHandle -> IO Int32 #-}
{-# SPECIALISE getSLEB128 :: BinHandle -> IO Int16 #-}
getSLEB128 :: forall a. (Show a, Integral a, FiniteBits a) => BinHandle -> IO a
getSLEB128 bh = do
    (val,shift,signed) <- go 0 0
    if signed && (shift < finiteBitSize val )
        then return $! ((complement 0 `unsafeShiftL` shift) .|. val)
        else return val
    where
        go :: Int -> a -> IO (a,Int,Bool)
        go shift val = do
            byte <- getByte bh
            let !byteVal = fromIntegral (clearBit byte 7) :: a
            let !val' = val .|. (byteVal `unsafeShiftL` shift)
            let !more = testBit byte 7
            let !shift' = shift+7
            if more
                then go (shift') val'
                else do
                    let !signed = testBit byte 6
                    return (val',shift',signed)
>>>>>>> f03a41d4

class GBinary (f :: * -> *) where
  gput :: f a -> Put ()
  gget :: Get (f a)

instance GBinary U1 where
  gput U1 = return ()
  gget    = return U1

instance GBinary a => GBinary (M1 i c a) where
  gput (M1 x) = gput x
  gget        = M1 <$> gget

instance Binary a => GBinary (K1 i a) where
  gput (K1 x) = put x
  gget        = K1 <$> get

instance (GBinary a, GBinary b) => GBinary (a :*: b) where
  gput (x :*: y) = gput x >> gput y
  gget           = (:*:) <$> gget <*> gget

instance (GSumBinary (a :+: b)) => GBinary (a :+: b) where
  gput = gsput (maxIndex @(a :+: b))
  gget = gsget =<< get

class KnownNat (SumSize f) => GSumBinary (f :: * -> *) where
  type SumSize f :: Nat
  gsput :: Int8 -> f a -> Put ()
  gsget :: Int8 -> Get (f a)

instance (GSumBinary a, GSumBinary b, KnownNat (SumSize (a :+: b)))
       => GSumBinary (a :+: b) where
  type SumSize (a :+: b) = SumSize a + SumSize b
  gsput n (L1 x) = gsput (n - sumSize @b) x
  gsput n (R1 x) = gsput  n               x
  gsget n | n <= maxIndex @a = L1 <$> gsget  n
          | otherwise        = R1 <$> gsget (n - sumSize @a)

instance GBinary (M1 i c a) => GSumBinary (M1 i c a) where
  type SumSize (M1 i c a) = 1
  gsput n x = put n >> gput x
  gsget _   = gget

sumSize :: forall f. GSumBinary f => Int8
sumSize = fromIntegral $ natVal' (proxy# :: Proxy# (SumSize f))

maxIndex :: forall f. GSumBinary f => Int8
maxIndex = sumSize @f - 1

-- -----------------------------------------------------------------------------
-- Standard instances
-- -----------------------------------------------------------------------------

instance Binary () where
    put () = return ()
    get    = return ()

instance Binary Bool where
    put b = putByte (fromIntegral (fromEnum b))
    get   = do x <- getWord8; return $! (toEnum (fromIntegral x))

instance Binary Char where
  put c = put (fromIntegral (ord c) :: Word32)
  get   = do x <- get; return $! chr (fromIntegral (x :: Word32))

instance Binary Int where
  put = putInt
  get = getInt

instance Binary a => Binary [a] where
  put xs = do
    put (length xs)
    mapM_ put xs
  get = do
    loop =<< (get :: Get Int)
    where
      loop 0 = return []
      loop n = (:) <$> get <*> loop (pred n)

instance (Ix a, Binary a, Binary b) => Binary (Array a b) where
    put arr = do
        put $ bounds arr
        put $ elems arr
    get = do
        bounds <- get
        xs <- get
        return $ listArray bounds xs

instance (Binary a, Binary b) => Binary (a,b) where
    put (a,b) = do put a; put b
    get       = do a <- get
                   b <- get
                   return (a,b)

instance (Binary a, Binary b, Binary c) => Binary (a,b,c) where
    put (a,b,c) = do put a; put b; put c
    get         = do a <- get
                     b <- get
                     c <- get
                     return (a,b,c)

instance (Binary a, Binary b, Binary c, Binary d) => Binary (a,b,c,d) where
    put (a,b,c,d) = do put a; put b; put c; put d
    get           = do a <- get
                       b <- get
                       c <- get
                       d <- get
                       return (a,b,c,d)

instance (Binary a, Binary b, Binary c, Binary d, Binary e) => Binary (a,b,c,d, e) where
    put (a,b,c,d, e) = do put a; put b; put c; put d; put e;
    get              = do a <- get
                          b <- get
                          c <- get
                          d <- get
                          e <- get
                          return (a,b,c,d,e)

instance (Binary a, Binary b, Binary c, Binary d, Binary e, Binary f) => Binary (a,b,c,d, e, f) where
    put (a,b,c,d, e, f) = do put a; put b; put c; put d; put e; put f;
    get                 = do a <- get
                             b <- get
                             c <- get
                             d <- get
                             e <- get
                             f <- get
                             return (a,b,c,d,e,f)

instance (Binary a, Binary b, Binary c, Binary d, Binary e, Binary f, Binary g) => Binary (a,b,c,d,e,f,g) where
    put (a,b,c,d,e,f,g) = do put a; put b; put c; put d; put e; put f; put g
    get                 = do a <- get
                             b <- get
                             c <- get
                             d <- get
                             e <- get
                             f <- get
                             g <- get
                             return (a,b,c,d,e,f,g)

instance Binary a => Binary (Maybe a) where
    put Nothing  = putByte 0
    put (Just a) = do putByte 1; put a
    get          = do h <- getWord8
                      case h of
                        0 -> return Nothing
                        _ -> do x <- get; return (Just x)

instance (Binary a, Binary b) => Binary (Either a b) where
    put (Left  a) = do putByte 0; put a
    put (Right b) = do putByte 1; put b
    get           = do h <- getWord8
                       case h of
                         0 -> do a <- get; return (Left a)
                         _ -> do b <- get; return (Right b)

instance Binary UTCTime where
    put u = do put (utctDay u)
               put (utctDayTime u)
    get = do day <- get
             dayTime <- get
             return $ UTCTime { utctDay = day, utctDayTime = dayTime }

instance Binary Day where
    put d = put (toModifiedJulianDay d)
    get = do i <- get
             return $ ModifiedJulianDay { toModifiedJulianDay = i }

instance Binary DiffTime where
    put dt = put (toRational dt)
    get = do r <- get
             return $ fromRational r

instance (Binary a) => Binary (Ratio a) where
    put (a :% b) = do put a; put b
    get = do a <- get; b <- get; return (a :% b)

-- -----------------------------------------------------------------------------
-- Primitives
-- -----------------------------------------------------------------------------

instance Binary Word8 where
  put !w = putWord8 w
  get    = getWord8

instance Binary Word16 where
  put = putULEB128
  get = getULEB128

instance Binary Word32 where
  put = putULEB128
  get = getULEB128

instance Binary Word64 where
  put = putULEB128
  get = getULEB128

instance Binary Int8 where
  put w = put (fromIntegral w :: Word8)
  get   = do w <- get; return $! (fromIntegral (w :: Word8))

instance Binary Int16 where
  put = putSLEB128
  get = getSLEB128

instance Binary Int32 where
  put = putSLEB128
  get = getSLEB128

instance Binary Int64 where
  put = putSLEB128
  get = getSLEB128

instance Binary FastString where
  put = putAFastString
  get = getAFastString

instance Binary (Bin a) where
  get = getBin
  put = putBin

instance Binary Strict.ByteString where
  put = putByteString
  get = getByteString

instance Binary Lazy.ByteString where
  put = put . Lazy.toStrict
  get = Lazy.fromStrict <$> get

-- -----------------------------------------------------------------------------
-- Integer
-- -----------------------------------------------------------------------------

{-
We used to encode values in the Int32 range as such,
falling back to a string of all things. In either case
we stored a tag byte to discriminate between the two cases.

This made some sense as it's highly portable but also not very
efficient.

However GHC stores a surprisingly large number off large Integer
values. In the examples looked at between 25% and 50% of Integers
serialized were outside of the Int32 range.

Consider a valie like `2724268014499746065`, some sort of hash
actually generated by GHC.
In the old scheme this was encoded as a list of 19 chars. This
gave a size of 77 Bytes, one for the length of the list and 76
since we encod chars as Word32 as well.

We can easily do better. The new plan is:

* Start with a tag byte
  * 0 => Int64 (LEB128 encoded)
  * 1 => Negative large interger
  * 2 => Positive large integer
* Followed by the value:
  * Int64 is encoded as usual
  * Large integers are encoded as a list of bytes (Word8).
    We use Data.Bits which defines a bit order independent of the representation.
    Values are stored LSB first.

This means our example value `2724268014499746065` is now only 10 bytes large.
* One byte tag
* One byte for the length of the [Word8] list.
* 8 bytes for the actual date.

The new scheme also does not depend in any way on
architecture specific details.

We still use this scheme even with LEB128 available,
as it has less overhead for truly large numbers. (> maxBound :: Int64)

The instance is used for in Binary Integer and Binary Rational in basicTypes/Literal.hs
-}

instance Binary Integer where
    put i
      | i >= lo64 && i <= hi64 = do
          putWord8 0
          put (fromIntegral i :: Int64)
      | otherwise = do
          if i < 0
            then putWord8 1
            else putWord8 2
          put (unroll $ abs i)
      where
        lo64 = fromIntegral (minBound :: Int64)
        hi64 = fromIntegral (maxBound :: Int64)
    get = do
      int_kind <- getWord8
      case int_kind of
        0 -> fromIntegral <$!> (get :: Get Int64)
        -- Large integer
        1 -> negate <$!> getI
        2 -> getI
        _ -> panic "Binary Integer - Invalid byte"
        where
          getI :: Get Integer
          getI = roll <$!> (get :: Get [Word8])

unroll :: Integer -> [Word8]
unroll = unfoldr step
  where
    step 0 = Nothing
    step i = Just (fromIntegral i, i `shiftR` 8)

roll :: [Word8] -> Integer
roll   = foldl' unstep 0 . reverse
  where
    unstep a b = a `shiftL` 8 .|. fromIntegral b

-- -----------------------------------------------------------------------------
-- Data.Typeable instances
-- -----------------------------------------------------------------------------

instance Binary TyCon where
    put tc = do
        put (tyConPackage tc)
        put (tyConModule tc)
        put (tyConName tc)
        put (tyConKindArgs tc)
        put (tyConKindRep tc)
    get =
        mkTyCon <$> get <*> get <*> get <*> get <*> get

instance Binary VecCount where
    put = putByte . fromIntegral . fromEnum
    get = toEnum . fromIntegral <$> getByte

instance Binary VecElem where
    put = putByte . fromIntegral . fromEnum
    get = toEnum . fromIntegral <$> getByte

instance Binary RuntimeRep where
    put (VecRep a b)    = putByte 0 >> put a >> put b
    put (TupleRep reps) = putByte 1 >> put reps
    put (SumRep reps)   = putByte 2 >> put reps
    put LiftedRep       = putByte 3
    put UnliftedRep     = putByte 4
    put IntRep          = putByte 5
    put WordRep         = putByte 6
    put Int64Rep        = putByte 7
    put Word64Rep       = putByte 8
    put AddrRep         = putByte 9
    put FloatRep        = putByte 10
    put DoubleRep       = putByte 11
#if __GLASGOW_HASKELL__ >= 807
    put Int8Rep         = putByte 12
    put Word8Rep        = putByte 13
    put Int16Rep        = putByte 14
    put Word16Rep       = putByte 15
#endif
#if __GLASGOW_HASKELL__ >= 809
    put Int32Rep        = putByte 16
    put Word32Rep       = putByte 17
#endif

    get = do
        tag <- getByte
        case tag of
          0  -> VecRep <$> get <*> get
          1  -> TupleRep <$> get
          2  -> SumRep <$> get
          3  -> pure LiftedRep
          4  -> pure UnliftedRep
          5  -> pure IntRep
          6  -> pure WordRep
          7  -> pure Int64Rep
          8  -> pure Word64Rep
          9  -> pure AddrRep
          10 -> pure FloatRep
          11 -> pure DoubleRep
#if __GLASGOW_HASKELL__ >= 807
          12 -> pure Int8Rep
          13 -> pure Word8Rep
          14 -> pure Int16Rep
          15 -> pure Word16Rep
#endif
#if __GLASGOW_HASKELL__ >= 809
          16 -> pure Int32Rep
          17 -> pure Word32Rep
#endif
          _  -> fail "Binary.putRuntimeRep: invalid tag"

instance Binary KindRep where
    put (KindRepTyConApp tc k) = putByte 0 >> put tc >> put k
    put (KindRepVar bndr) = putByte 1 >> put bndr
    put (KindRepApp a b) = putByte 2 >> put a >> put b
    put (KindRepFun a b) = putByte 3 >> put a >> put b
    put (KindRepTYPE r) = putByte 4 >> put r
    put (KindRepTypeLit sort r) = putByte 5 >> put sort >> put r

    get = do
        tag <- getByte
        case tag of
          0 -> KindRepTyConApp <$> get <*> get
          1 -> KindRepVar <$> get
          2 -> KindRepApp <$> get <*> get
          3 -> KindRepFun <$> get <*> get
          4 -> KindRepTYPE <$> get
          5 -> KindRepTypeLit <$> get <*> get
          _ -> fail "Binary.putKindRep: invalid tag"

instance Binary TypeLitSort where
    put TypeLitSymbol = putByte 0
    put TypeLitNat = putByte 1
    get = do
        tag <- getByte
        case tag of
          0 -> pure TypeLitSymbol
          1 -> pure TypeLitNat
          _ -> fail "Binary.putTypeLitSort: invalid tag"

putTypeRep :: TypeRep a -> Put ()
-- Special handling for TYPE, (->), and RuntimeRep due to recursive kind
-- relations.
-- See Note [Mutually recursive representations of primitive types]
putTypeRep rep
  | Just HRefl <- rep `eqTypeRep` (typeRep :: TypeRep Type)
  = put (0 :: Word8)
putTypeRep (Con' con ks) = do
    put (1 :: Word8)
    put con
    put ks
putTypeRep (App f x) = do
    put (2 :: Word8)
    putTypeRep f
    putTypeRep x
putTypeRep (Fun arg res) = do
    put (3 :: Word8)
    putTypeRep arg
    putTypeRep res

getSomeTypeRep :: Get SomeTypeRep
getSomeTypeRep = do
    tag <- get :: Get Word8
    case tag of
        0 -> return $ SomeTypeRep (typeRep :: TypeRep Type)
        1 -> do con <- get :: Get TyCon
                ks  <- get :: Get [SomeTypeRep]
                return $ SomeTypeRep $ mkTrCon con ks

        2 -> do SomeTypeRep f <- getSomeTypeRep
                SomeTypeRep x <- getSomeTypeRep
                case typeRepKind f of
                  Fun arg res ->
                      case arg `eqTypeRep` typeRepKind x of
                        Just HRefl ->
                            case typeRepKind res `eqTypeRep` (typeRep :: TypeRep Type) of
                              Just HRefl -> return $ SomeTypeRep $ mkTrApp f x
                              _ -> failure "Kind mismatch in type application" []
                        _ -> failure "Kind mismatch in type application"
                             [ "    Found argument of kind: " ++ show (typeRepKind x)
                             , "    Where the constructor:  " ++ show f
                             , "    Expects kind:           " ++ show arg
                             ]
                  _ -> failure "Applied non-arrow"
                       [ "    Applied type: " ++ show f
                       , "    To argument:  " ++ show x
                       ]
        3 -> do SomeTypeRep arg <- getSomeTypeRep
                SomeTypeRep res <- getSomeTypeRep
                if
                  | App argkcon _ <- typeRepKind arg
                  , App reskcon _ <- typeRepKind res
                  , Just HRefl <- argkcon `eqTypeRep` tYPErep
                  , Just HRefl <- reskcon `eqTypeRep` tYPErep
                  -> return $ SomeTypeRep $ Fun arg res
                  | otherwise -> failure "Kind mismatch" []
        _ -> failure "Invalid SomeTypeRep" []
  where
    tYPErep :: TypeRep TYPE
    tYPErep = typeRep

    failure description info =
        fail $ unlines $ [ "Binary.getSomeTypeRep: "++description ]
                      ++ map ("    "++) info

instance Typeable a => Binary (TypeRep (a :: k)) where
    put = putTypeRep
    get = do
        SomeTypeRep rep <- getSomeTypeRep
        case rep `eqTypeRep` expected of
            Just HRefl -> pure rep
            Nothing    -> fail $ unlines
                               [ "Binary: Type mismatch"
                               , "    Deserialized type: " ++ show rep
                               , "    Expected type:     " ++ show expected
                               ]
     where expected = typeRep :: TypeRep a

instance Binary SomeTypeRep where
    put (SomeTypeRep rep) = putTypeRep rep
    get = getSomeTypeRep

-- -----------------------------------------------------------------------------
-- Other instances
-- -----------------------------------------------------------------------------

instance Binary LeftOrRight where
   put CLeft  = putByte 0
   put CRight = putByte 1

   get = do { h <- getByte
            ; case h of
                0 -> return CLeft
                _ -> return CRight }

instance Binary PromotionFlag where
   put NotPromoted = putByte 0
   put IsPromoted  = putByte 1

   get = do
       n <- getByte
       case n of
         0 -> return NotPromoted
         1 -> return IsPromoted
         _ -> fail "Binary(IsPromoted): fail)"

instance Binary Fingerprint where
  put (Fingerprint w1 w2) = do put w1; put w2
  get = do w1 <- get ; w2 <- get; return (Fingerprint w1 w2)

instance Binary FunctionOrData where
    put IsFunction = putByte 0
    put IsData     = putByte 1
    get = do
        h <- getByte
        case h of
          0 -> return IsFunction
          1 -> return IsData
          _ -> panic "Binary FunctionOrData"

instance Binary TupleSort where
    put BoxedTuple      = putByte 0
    put UnboxedTuple    = putByte 1
    put ConstraintTuple = putByte 2
    get = do
      h <- getByte
      case h of
        0 -> do return BoxedTuple
        1 -> do return UnboxedTuple
        _ -> do return ConstraintTuple

instance Binary Activation where
    put NeverActive = do
            putByte 0
    put AlwaysActive = do
            putByte 1
    put (ActiveBefore src aa) = do
            putByte 2
            put src
            put aa
    put (ActiveAfter src ab) = do
            putByte 3
            put src
            put ab
    get = do
            h <- getByte
            case h of
              0 -> do return NeverActive
              1 -> do return AlwaysActive
              2 -> do src <- get
                      aa  <- get
                      return (ActiveBefore src aa)
              _ -> do src <- get
                      ab  <- get
                      return (ActiveAfter src ab)

instance Binary InlinePragma where
    put (InlinePragma s a b c d) = do
            put s
            put a
            put b
            put c
            put d

    get = do
           s <- get
           a <- get
           b <- get
           c <- get
           d <- get
           return (InlinePragma s a b c d)

instance Binary RuleMatchInfo where
    put FunLike = putByte 0
    put ConLike = putByte 1
    get = do
            h <- getByte
            if h == 1 then return ConLike
                      else return FunLike

instance Binary InlineSpec where
    put NoUserInline    = putByte 0
    put Inline          = putByte 1
    put Inlinable       = putByte 2
    put NoInline        = putByte 3

    get = do h <- getByte
             case h of
               0 -> return NoUserInline
               1 -> return Inline
               2 -> return Inlinable
               _ -> return NoInline

instance Binary RecFlag where
    put Recursive = do
            putByte 0
    put NonRecursive = do
            putByte 1
    get = do
            h <- getByte
            case h of
              0 -> do return Recursive
              _ -> do return NonRecursive

instance Binary OverlapMode where
    put (NoOverlap    s) = putByte 0 >> put s
    put (Overlaps     s) = putByte 1 >> put s
    put (Incoherent   s) = putByte 2 >> put s
    put (Overlapping  s) = putByte 3 >> put s
    put (Overlappable s) = putByte 4 >> put s
    get = do
        h <- getByte
        case h of
            0 -> NoOverlap    <$> get
            1 -> Overlaps     <$> get
            2 -> Incoherent   <$> get
            3 -> Overlapping  <$> get
            4 -> Overlappable <$> get
            _ -> panic ("get OverlapMode" ++ show h)


instance Binary OverlapFlag where
    put flag = do put (overlapMode flag)
                  put (isSafeOverlap flag)
    get = do
        h <- get
        b <- get
        return OverlapFlag { overlapMode = h, isSafeOverlap = b }

instance Binary FixityDirection where
    put InfixL = do
        putByte 0
    put InfixR = do
        putByte 1
    put InfixN = do
        putByte 2
    get = do
        h <- getByte
        case h of
          0 -> do return InfixL
          1 -> do return InfixR
          _ -> do return InfixN

instance Binary BasicTypes.Fixity where
    put (Fixity src aa ab) = do
            put src
            put aa
            put ab
    get = do
          src <- get
          aa  <- get
          ab  <- get
          return (Fixity src aa ab)

instance Binary WarningTxt where
    put (WarningTxt s w) = do
            putByte 0
            put s
            put w
    put (DeprecatedTxt s d) = do
            putByte 1
            put s
            put d

    get = do
            h <- getByte
            case h of
              0 -> do s <- get
                      w <- get
                      return (WarningTxt s w)
              _ -> do s <- get
                      d <- get
                      return (DeprecatedTxt s d)

instance Binary StringLiteral where
  put (StringLiteral st fs) = do
            put st
            put fs
  get = do
            st <- get
            fs <- get
            return (StringLiteral st fs)

instance Binary a => Binary (Located a) where
    put (L l x) = do
            put l
            put x

    get = do
            l <- get
            x <- get
            return (L l x)

instance Binary RealSrcSpan where
  put ss = do
           put (srcSpanFile ss)
           put (srcSpanStartLine ss)
           put (srcSpanStartCol ss)
           put (srcSpanEndLine ss)
           put (srcSpanEndCol ss)

  get = do f  <- get
           sl <- get
           sc <- get
           el <- get
           ec <- get
           return (mkRealSrcSpan (mkRealSrcLoc f sl sc)
                                 (mkRealSrcLoc f el ec))

instance Binary SrcSpan where
  put (RealSrcSpan ss) = do
          putByte 0
          put ss

  put (UnhelpfulSpan s) = do
          putByte 1
          put s

  get = do
          h <- getByte
          case h of
            0 -> do ss <- get
                    return (RealSrcSpan ss)
            _ -> do s <- get
                    return (UnhelpfulSpan s)

instance Binary Serialized where
    put (Serialized the_type bytes) = do
        put the_type
        put bytes
    get = do
        the_type <- get
        bytes <- get
        return (Serialized the_type bytes)

instance Binary SourceText where
  put NoSourceText = putByte 0
  put (SourceText s) = do
        putByte 1
        put s

  get = do
    h <- getByte
    case h of
      0 -> return NoSourceText
      1 -> do
        s <- get
        return (SourceText s)
      _ -> panic $ "Binary SourceText:" ++ show h<|MERGE_RESOLUTION|>--- conflicted
+++ resolved
@@ -123,132 +123,6 @@
 -- -----------------------------------------------------------------------------
 -- Generics
 -- -----------------------------------------------------------------------------
-<<<<<<< HEAD
-=======
--- Encode numbers in LEB128 encoding.
--- Requires one byte of space per 7 bits of data.
---
--- There are signed and unsigned variants.
--- Do NOT use the unsigned one for signed values, at worst it will
--- result in wrong results, at best it will lead to bad performance
--- when coercing negative values to an unsigned type.
---
--- We mark them as SPECIALIZE as it's extremely critical that they get specialized
--- to their specific types.
---
--- TODO: Each use of putByte performs a bounds check,
---       we should use putPrimMax here. However it's quite hard to return
---       the number of bytes written into putPrimMax without allocating an
---       Int for it, while the code below does not allocate at all.
---       So we eat the cost of the bounds check instead of increasing allocations
---       for now.
-
--- Unsigned numbers
-{-# SPECIALISE putULEB128 :: BinHandle -> Word -> IO () #-}
-{-# SPECIALISE putULEB128 :: BinHandle -> Word64 -> IO () #-}
-{-# SPECIALISE putULEB128 :: BinHandle -> Word32 -> IO () #-}
-{-# SPECIALISE putULEB128 :: BinHandle -> Word16 -> IO () #-}
-{-# SPECIALISE putULEB128 :: BinHandle -> Int -> IO () #-}
-{-# SPECIALISE putULEB128 :: BinHandle -> Int64 -> IO () #-}
-{-# SPECIALISE putULEB128 :: BinHandle -> Int32 -> IO () #-}
-{-# SPECIALISE putULEB128 :: BinHandle -> Int16 -> IO () #-}
-putULEB128 :: forall a. (Integral a, FiniteBits a) => BinHandle -> a -> IO ()
-putULEB128 bh w =
-#if defined(DEBUG)
-    (if w < 0 then panic "putULEB128: Signed number" else id) $
-#endif
-    go w
-  where
-    go :: a -> IO ()
-    go w
-      | w <= (127 :: a)
-      = putByte bh (fromIntegral w :: Word8)
-      | otherwise = do
-        -- bit 7 (8th bit) indicates more to come.
-        let !byte = setBit (fromIntegral w) 7 :: Word8
-        putByte bh byte
-        go (w `unsafeShiftR` 7)
-
-{-# SPECIALISE getULEB128 :: BinHandle -> IO Word #-}
-{-# SPECIALISE getULEB128 :: BinHandle -> IO Word64 #-}
-{-# SPECIALISE getULEB128 :: BinHandle -> IO Word32 #-}
-{-# SPECIALISE getULEB128 :: BinHandle -> IO Word16 #-}
-{-# SPECIALISE getULEB128 :: BinHandle -> IO Int #-}
-{-# SPECIALISE getULEB128 :: BinHandle -> IO Int64 #-}
-{-# SPECIALISE getULEB128 :: BinHandle -> IO Int32 #-}
-{-# SPECIALISE getULEB128 :: BinHandle -> IO Int16 #-}
-getULEB128 :: forall a. (Integral a, FiniteBits a) => BinHandle -> IO a
-getULEB128 bh =
-    go 0 0
-  where
-    go :: Int -> a -> IO a
-    go shift w = do
-        b <- getByte bh
-        let !hasMore = testBit b 7
-        let !val = w .|. ((clearBit (fromIntegral b) 7) `unsafeShiftL` shift) :: a
-        if hasMore
-            then do
-                go (shift+7) val
-            else
-                return $! val
-
--- Signed numbers
-{-# SPECIALISE putSLEB128 :: BinHandle -> Word -> IO () #-}
-{-# SPECIALISE putSLEB128 :: BinHandle -> Word64 -> IO () #-}
-{-# SPECIALISE putSLEB128 :: BinHandle -> Word32 -> IO () #-}
-{-# SPECIALISE putSLEB128 :: BinHandle -> Word16 -> IO () #-}
-{-# SPECIALISE putSLEB128 :: BinHandle -> Int -> IO () #-}
-{-# SPECIALISE putSLEB128 :: BinHandle -> Int64 -> IO () #-}
-{-# SPECIALISE putSLEB128 :: BinHandle -> Int32 -> IO () #-}
-{-# SPECIALISE putSLEB128 :: BinHandle -> Int16 -> IO () #-}
-putSLEB128 :: forall a. (Integral a, Bits a) => BinHandle -> a -> IO ()
-putSLEB128 bh initial = go initial
-  where
-    go :: a -> IO ()
-    go val = do
-        let !byte = fromIntegral (clearBit val 7) :: Word8
-        let !val' = val `unsafeShiftR` 7
-        let !signBit = testBit byte 6
-        let !done =
-                -- Unsigned value, val' == 0 and last value can
-                -- be discriminated from a negative number.
-                ((val' == 0 && not signBit) ||
-                -- Signed value,
-                 (val' == -1 && signBit))
-
-        let !byte' = if done then byte else setBit byte 7
-        putByte bh byte'
-
-        unless done $ go val'
-
-{-# SPECIALISE getSLEB128 :: BinHandle -> IO Word #-}
-{-# SPECIALISE getSLEB128 :: BinHandle -> IO Word64 #-}
-{-# SPECIALISE getSLEB128 :: BinHandle -> IO Word32 #-}
-{-# SPECIALISE getSLEB128 :: BinHandle -> IO Word16 #-}
-{-# SPECIALISE getSLEB128 :: BinHandle -> IO Int #-}
-{-# SPECIALISE getSLEB128 :: BinHandle -> IO Int64 #-}
-{-# SPECIALISE getSLEB128 :: BinHandle -> IO Int32 #-}
-{-# SPECIALISE getSLEB128 :: BinHandle -> IO Int16 #-}
-getSLEB128 :: forall a. (Show a, Integral a, FiniteBits a) => BinHandle -> IO a
-getSLEB128 bh = do
-    (val,shift,signed) <- go 0 0
-    if signed && (shift < finiteBitSize val )
-        then return $! ((complement 0 `unsafeShiftL` shift) .|. val)
-        else return val
-    where
-        go :: Int -> a -> IO (a,Int,Bool)
-        go shift val = do
-            byte <- getByte bh
-            let !byteVal = fromIntegral (clearBit byte 7) :: a
-            let !val' = val .|. (byteVal `unsafeShiftL` shift)
-            let !more = testBit byte 7
-            let !shift' = shift+7
-            if more
-                then go (shift') val'
-                else do
-                    let !signed = testBit byte 6
-                    return (val',shift',signed)
->>>>>>> f03a41d4
 
 class GBinary (f :: * -> *) where
   gput :: f a -> Put ()
